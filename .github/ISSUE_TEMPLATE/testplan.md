--- conflicted
+++ resolved
@@ -1,7 +1,7 @@
 ---
 name: Test Plan
 about: Manual test plan for Teleport major releases
-title: "Teleport X Test Plan"
+title: 'Teleport X Test Plan'
 labels: testplan
 ---
 
@@ -12,16 +12,19 @@
 as well as an upgrade of the previous version of Teleport.
 
 - [ ] Adding nodes to a cluster
+
   - [ ] Adding Nodes via Valid Static Token
   - [ ] Adding Nodes via Valid Short-lived Tokens
   - [ ] Adding Nodes via Invalid Token Fails
   - [ ] Revoking Node Invitation
 
 - [ ] Labels
+
   - [ ] Static Labels
   - [ ] Dynamic Labels
 
 - [ ] Trusted Clusters
+
   - [ ] Adding Trusted Cluster Valid Static Token
   - [ ] Adding Trusted Cluster Valid Short-lived Token
   - [ ] Adding Trusted Cluster Invalid Token
@@ -43,20 +46,20 @@
 
 - [ ] Users
 
-    With every user combination, try to login and signup with invalid second
-    factor, invalid password to see how the system reacts.
-
-    WebAuthn in the release `tsh` binary is implemented using libfido2 for
-    linux/macOS. Ask for a statically built pre-release binary for realistic
-    tests. (`tsh fido2 diag` should work in our binary.) Webauthn in Windows
-    build is implemented using `webauthn.dll`. (`tsh webauthn diag` with
-    security key selected in dialog should work.)
-
-    Touch ID requires a signed `tsh`, ask for a signed pre-release binary so you
-    may run the tests.
-
-    Windows Webauthn requires Windows 10 19H1 and device capable of Windows
-    Hello.
+  With every user combination, try to login and signup with invalid second
+  factor, invalid password to see how the system reacts.
+
+  WebAuthn in the release `tsh` binary is implemented using libfido2 for
+  linux/macOS. Ask for a statically built pre-release binary for realistic
+  tests. (`tsh fido2 diag` should work in our binary.) Webauthn in Windows
+  build is implemented using `webauthn.dll`. (`tsh webauthn diag` with
+  security key selected in dialog should work.)
+
+  Touch ID requires a signed `tsh`, ask for a signed pre-release binary so you
+  may run the tests.
+
+  Windows Webauthn requires Windows 10 19H1 and device capable of Windows
+  Hello.
 
   - [ ] Adding Users Password Only
   - [ ] Adding Users OTP
@@ -82,6 +85,7 @@
       - [ ] with `second_factor: optional` in `auth_service`, should succeed
   - [ ] Login Password Only
   - [ ] Login with MFA
+
     - [ ] Add an OTP, a WebAuthn and a Touch ID/Windows Hello device with `tsh mfa add`
     - [ ] Login via OTP
     - [ ] Login via WebAuthn
@@ -105,12 +109,14 @@
   - [ ] Deleting Users
 
 - [ ] Backends
+
   - [ ] Teleport runs with etcd
   - [ ] Teleport runs with dynamodb
   - [ ] Teleport runs with SQLite
   - [ ] Teleport runs with Firestore
 
 - [ ] Session Recording
+
   - [ ] Session recording can be disabled
   - [ ] Sessions can be recorded at the node
     - [ ] Sessions in remote clusters are recorded in remote clusters
@@ -121,17 +127,21 @@
       - [ ] Host key checking disabled allows connection
 
 - [ ] Enhanced Session Recording
+
   - [ ] `disk`, `command` and `network` events are being logged.
   - [ ] Recorded events can be enforced by the `enhanced_recording` role option.
   - [ ] Enhanced session recording can be enabled on CentOS 7 with kernel 5.8+.
 
 - [ ] Restricted Session
+
   - [ ] Network request are allowed when a policy allow them.
   - [ ] Network request are blocked when a policy deny them.
 
 - [ ] Audit Log
+
   - [ ] Failed login attempts are recorded
   - [ ] Interactive sessions have the correct Server ID
+
     - [ ] Server ID is the ID of the node in "session_recording: node" mode
     - [ ] Server ID is the ID of the proxy in "session_recording: proxy" mode
 
@@ -145,11 +155,9 @@
   - [ ] Subsystem results are recorded
 
     Subsystem testing may be achieved using both
-    [Recording Proxy mode](
-    https://goteleport.com/teleport/docs/architecture/proxy/#recording-proxy-mode)
+    [Recording Proxy mode](https://goteleport.com/teleport/docs/architecture/proxy/#recording-proxy-mode)
     and
-    [OpenSSH integration](
-    https://goteleport.com/docs/server-access/guides/openssh/).
+    [OpenSSH integration](https://goteleport.com/docs/server-access/guides/openssh/).
 
     Assuming the proxy is `proxy.example.com:3023` and `node1` is a node running
     OpenSSH/sshd, you may use the following command to trigger a subsystem audit
@@ -161,7 +169,7 @@
 
 - [ ] Interact with a cluster using `tsh`
 
-   These commands should ideally be tested for recording and non-recording modes as they are implemented in a different ways.
+  These commands should ideally be tested for recording and non-recording modes as they are implemented in a different ways.
 
   - [ ] tsh ssh \<regular-node\>
   - [ ] tsh ssh \<node-remote-cluster\>
@@ -181,7 +189,8 @@
   - [ ] tsh clusters
 
 - [ ] Interact with a cluster using `ssh`
-   Make sure to test both recording and regular proxy modes.
+      Make sure to test both recording and regular proxy modes.
+
   - [ ] ssh \<regular-node\>
   - [ ] ssh \<node-remote-cluster\>
   - [ ] ssh -A \<regular-node\>
@@ -194,7 +203,8 @@
   - [ ] ssh -L \<node-remote-cluster\>
 
 - [ ] Verify proxy jump functionality
-  Log into leaf cluster via root, shut down the root proxy and verify proxy jump works.
+      Log into leaf cluster via root, shut down the root proxy and verify proxy jump works.
+
   - [ ] tls routing disabled
     - [ ] tsh ssh -J \<leaf.proxy.example.com:3023\>
     - [ ] ssh -J \<leaf.proxy.example.com:3023\>
@@ -203,6 +213,7 @@
     - [ ] tsh proxy ssh -J \<leaf.proxy.example.com:3080\>
 
 - [ ] Interact with a cluster using the Web UI
+
   - [ ] Connect to a Teleport node
   - [ ] Connect to a OpenSSH node
   - [ ] Check agent forwarding is correct based on role and proxy mode.
@@ -210,10 +221,11 @@
 - [ ] `tsh` CA loading
 
   Create a trusted cluster pair with a node in the leaf cluster. Log into the root cluster.
+
   - [ ] `load_all_cas` on the root auth server is `false` (default) -
-  `tsh ssh leaf.node.example.com` results in access denied.
+        `tsh ssh leaf.node.example.com` results in access denied.
   - [ ] `load_all_cas` on the root auth server is `true` - `tsh ssh leaf.node.example.com`
-  succeeds.
+        succeeds.
 
 ### User accounting
 
@@ -240,67 +252,66 @@
 
 ### Teleport with EKS/GKE
 
-* [ ] Deploy Teleport on a single EKS cluster
-* [ ] Deploy Teleport on two EKS clusters and connect them via trusted cluster feature
-* [ ] Deploy Teleport Proxy outside GKE cluster fronting connections to it (use [this script](https://github.com/gravitational/teleport/blob/master/examples/k8s-auth/get-kubeconfig.sh) to generate a kubeconfig)
-* [ ] Deploy Teleport Proxy outside EKS cluster fronting connections to it (use [this script](https://github.com/gravitational/teleport/blob/master/examples/k8s-auth/get-kubeconfig.sh) to generate a kubeconfig)
+- [ ] Deploy Teleport on a single EKS cluster
+- [ ] Deploy Teleport on two EKS clusters and connect them via trusted cluster feature
+- [ ] Deploy Teleport Proxy outside GKE cluster fronting connections to it (use [this script](https://github.com/gravitational/teleport/blob/master/examples/k8s-auth/get-kubeconfig.sh) to generate a kubeconfig)
+- [ ] Deploy Teleport Proxy outside EKS cluster fronting connections to it (use [this script](https://github.com/gravitational/teleport/blob/master/examples/k8s-auth/get-kubeconfig.sh) to generate a kubeconfig)
 
 ### Teleport with multiple Kubernetes clusters
 
 Note: you can use GKE or EKS or minikube to run Kubernetes clusters.
 Minikube is the only caveat - it's not reachable publicly so don't run a proxy there.
 
-* [ ] Deploy combo auth/proxy/kubernetes_service outside a Kubernetes cluster, using a kubeconfig
-  * [ ] Login with `tsh login`, check that `tsh kube ls` has your cluster
-  * [ ] Run `kubectl get nodes`, `kubectl exec -it $SOME_POD -- sh`
-  * [ ] Verify that the audit log recorded the above request and session
-* [ ] Deploy combo auth/proxy/kubernetes_service inside a Kubernetes cluster
-  * [ ] Login with `tsh login`, check that `tsh kube ls` has your cluster
-  * [ ] Run `kubectl get nodes`, `kubectl exec -it $SOME_POD -- sh`
-  * [ ] Verify that the audit log recorded the above request and session
-* [ ] Deploy combo auth/proxy_service outside the Kubernetes cluster and kubernetes_service inside of a Kubernetes cluster, connected over a reverse tunnel
-  * [ ] Login with `tsh login`, check that `tsh kube ls` has your cluster
-  * [ ] Run `kubectl get nodes`, `kubectl exec -it $SOME_POD -- sh`
-  * [ ] Verify that the audit log recorded the above request and session
-* [ ] Deploy a second kubernetes_service inside another Kubernetes cluster, connected over a reverse tunnel
-  * [ ] Login with `tsh login`, check that `tsh kube ls` has both clusters
-  * [ ] Switch to a second cluster using `tsh kube login`
-  * [ ] Run `kubectl get nodes`, `kubectl exec -it $SOME_POD -- sh` on the new cluster
-  * [ ] Verify that the audit log recorded the above request and session
-* [ ] Deploy combo auth/proxy/kubernetes_service outside a Kubernetes cluster, using a kubeconfig with multiple clusters in it
-  * [ ] Login with `tsh login`, check that `tsh kube ls` has all clusters
-* [ ] Test Kubernetes screen in the web UI (tab is located on left side nav on dashboard):
-  * [ ] Verify that all kubes registered are shown with correct `name` and `labels`
-  * [ ] Verify that clicking on a rows connect button renders a dialogue on manual instructions with `Step 2` login value matching the rows `name` column
-  * [ ] Verify searching for `name` or `labels` in the search bar works
-  * [ ] Verify you can sort by `name` colum
-* [ ] Test Kubernetes exec via WebSockets - [client](https://github.com/kubernetes-client/javascript/blob/45b68c98e62b6cc4152189b9fd4a27ad32781bc4/examples/typescript/exec/exec-example.ts)
+- [ ] Deploy combo auth/proxy/kubernetes_service outside a Kubernetes cluster, using a kubeconfig
+  - [ ] Login with `tsh login`, check that `tsh kube ls` has your cluster
+  - [ ] Run `kubectl get nodes`, `kubectl exec -it $SOME_POD -- sh`
+  - [ ] Verify that the audit log recorded the above request and session
+- [ ] Deploy combo auth/proxy/kubernetes_service inside a Kubernetes cluster
+  - [ ] Login with `tsh login`, check that `tsh kube ls` has your cluster
+  - [ ] Run `kubectl get nodes`, `kubectl exec -it $SOME_POD -- sh`
+  - [ ] Verify that the audit log recorded the above request and session
+- [ ] Deploy combo auth/proxy_service outside the Kubernetes cluster and kubernetes_service inside of a Kubernetes cluster, connected over a reverse tunnel
+  - [ ] Login with `tsh login`, check that `tsh kube ls` has your cluster
+  - [ ] Run `kubectl get nodes`, `kubectl exec -it $SOME_POD -- sh`
+  - [ ] Verify that the audit log recorded the above request and session
+- [ ] Deploy a second kubernetes_service inside another Kubernetes cluster, connected over a reverse tunnel
+  - [ ] Login with `tsh login`, check that `tsh kube ls` has both clusters
+  - [ ] Switch to a second cluster using `tsh kube login`
+  - [ ] Run `kubectl get nodes`, `kubectl exec -it $SOME_POD -- sh` on the new cluster
+  - [ ] Verify that the audit log recorded the above request and session
+- [ ] Deploy combo auth/proxy/kubernetes_service outside a Kubernetes cluster, using a kubeconfig with multiple clusters in it
+  - [ ] Login with `tsh login`, check that `tsh kube ls` has all clusters
+- [ ] Test Kubernetes screen in the web UI (tab is located on left side nav on dashboard):
+  - [ ] Verify that all kubes registered are shown with correct `name` and `labels`
+  - [ ] Verify that clicking on a rows connect button renders a dialogue on manual instructions with `Step 2` login value matching the rows `name` column
+  - [ ] Verify searching for `name` or `labels` in the search bar works
+  - [ ] Verify you can sort by `name` colum
+- [ ] Test Kubernetes exec via WebSockets - [client](https://github.com/kubernetes-client/javascript/blob/45b68c98e62b6cc4152189b9fd4a27ad32781bc4/examples/typescript/exec/exec-example.ts)
 
 ### Kubernetes auto-discovery
 
-* [ ] Test Kubernetes auto-discovery:
-  * [ ] Verify that Azure AKS clusters are discovered and enrolled for different Azure Auth configs:
-    * [ ] Local Accounts only
-    * [ ] Azure AD
-    * [ ] Azure RBAC
-  * [ ] Verify that AWS EKS clusters are discovered and enrolled
-* [ ] Verify dynamic registration.
-  * [ ] Can register a new Kubernetes cluster using `tctl create`.
-  * [ ] Can update registered Kubernetes cluster using `tctl create -f`.
-  * [ ] Can delete registered Kubernetes cluster using `tctl rm`.
+- [ ] Test Kubernetes auto-discovery:
+  - [ ] Verify that Azure AKS clusters are discovered and enrolled for different Azure Auth configs:
+    - [ ] Local Accounts only
+    - [ ] Azure AD
+    - [ ] Azure RBAC
+  - [ ] Verify that AWS EKS clusters are discovered and enrolled
+- [ ] Verify dynamic registration.
+  - [ ] Can register a new Kubernetes cluster using `tctl create`.
+  - [ ] Can update registered Kubernetes cluster using `tctl create -f`.
+  - [ ] Can delete registered Kubernetes cluster using `tctl rm`.
 
 ### Kubernetes Secret Storage
 
-* [ ] Kubernetes Secret storage for Agent's Identity
-    * [ ] Install Teleport agent with a short-lived token
-      * [ ] Validate if the Teleport is installed as a Kubernetes `Statefulset`
-      * [ ] Restart the agent after token TTL expires to see if it reuses the same identity.
-    * [ ] Force cluster CA rotation
-
+- [ ] Kubernetes Secret storage for Agent's Identity
+  - [ ] Install Teleport agent with a short-lived token
+    - [ ] Validate if the Teleport is installed as a Kubernetes `Statefulset`
+    - [ ] Restart the agent after token TTL expires to see if it reuses the same identity.
+  - [ ] Force cluster CA rotation
 
 ### Teleport with FIPS mode
 
-* [ ] Perform trusted clusters, Web and SSH sanity check with all teleport components deployed in FIPS mode.
+- [ ] Perform trusted clusters, Web and SSH sanity check with all teleport components deployed in FIPS mode.
 
 ### ACME
 
@@ -308,11 +319,11 @@
 
 ### Migrations
 
-* [ ] Migrate trusted clusters from 2.4.0 to 2.5.0
-  * [ ] Migrate auth server on main cluster, then rest of the servers on main cluster
+- [ ] Migrate trusted clusters from 2.4.0 to 2.5.0
+  - [ ] Migrate auth server on main cluster, then rest of the servers on main cluster
         SSH should work for both main and old clusters
-  * [ ] Migrate auth server on remote cluster, then rest of the remote cluster
-       SSH should work
+  - [ ] Migrate auth server on remote cluster, then rest of the remote cluster
+        SSH should work
 
 ### Command Templates
 
@@ -350,33 +361,32 @@
 tsh --proxy=proxy.example.com --user=<username> --insecure ssh --cluster=foo.com -p 22 node.foo.com
 ```
 
-
 ### Teleport with SSO Providers
 
 - [ ] G Suite install instructions work
-    - [ ] G Suite Screenshots are up-to-date
+  - [ ] G Suite Screenshots are up-to-date
 - [ ] Azure Active Directory (AD) install instructions work
-    - [ ] Azure Active Directory (AD) Screenshots are up-to-date
+  - [ ] Azure Active Directory (AD) Screenshots are up-to-date
 - [ ] ActiveDirectory (ADFS) install instructions work
-    - [ ] Active Directory (ADFS) Screenshots are up-to-date
+  - [ ] Active Directory (ADFS) Screenshots are up-to-date
 - [ ] Okta install instructions work
-    - [ ] Okta Screenshots are up-to-date
+  - [ ] Okta Screenshots are up-to-date
 - [ ] OneLogin install instructions work
-    - [ ] OneLogin Screenshots are up-to-date
+  - [ ] OneLogin Screenshots are up-to-date
 - [ ] GitLab install instructions work
-    - [ ] GitLab Screenshots are up-to-date
+  - [ ] GitLab Screenshots are up-to-date
 - [ ] OIDC install instructions work
-    - [ ] OIDC Screenshots are up-to-date
+  - [ ] OIDC Screenshots are up-to-date
 - [ ] All providers with guides in docs are covered in this test plan
 
 ### GitHub External SSO
 
 - [ ] Teleport OSS
-    - [ ] GitHub organization without external SSO succeeds
-    - [ ] GitHub organization with external SSO fails
+  - [ ] GitHub organization without external SSO succeeds
+  - [ ] GitHub organization with external SSO fails
 - [ ] Teleport Enterprise
-    - [ ] GitHub organization without external SSO succeeds
-    - [ ] GitHub organization with external SSO succeeds
+  - [ ] GitHub organization without external SSO succeeds
+  - [ ] GitHub organization with external SSO succeeds
 
 ### `tctl sso` family of commands
 
@@ -393,11 +403,11 @@
 connectors are accepted, invalid are rejected with sensible error messages.
 
 - [ ] Connectors can be tested with `tctl sso test`.
-    - [ ] GitHub
-    - [ ] SAML
-    - [ ] OIDC
-        - [ ] Google Workspace
-        - [ ] Non-Google IdP
+  - [ ] GitHub
+  - [ ] SAML
+  - [ ] OIDC
+    - [ ] Google Workspace
+    - [ ] Non-Google IdP
 
 ### Teleport Plugins
 
@@ -405,23 +415,27 @@
 - [ ] Test receiving a new Jira Ticket via Teleport Jira
 
 ### AWS Node Joining
+
 [Docs](https://goteleport.com/docs/setup/guides/joining-nodes-aws/)
+
 - [ ] On EC2 instance with `ec2:DescribeInstances` permissions for local account:
-  `TELEPORT_TEST_EC2=1 go test ./integration -run TestEC2NodeJoin`
+      `TELEPORT_TEST_EC2=1 go test ./integration -run TestEC2NodeJoin`
 - [ ] On EC2 instance with any attached role:
-  `TELEPORT_TEST_EC2=1 go test ./integration -run TestIAMNodeJoin`
+      `TELEPORT_TEST_EC2=1 go test ./integration -run TestIAMNodeJoin`
 - [ ] EC2 Join method in IoT mode with node and auth in different AWS accounts
 - [ ] IAM Join method in IoT mode with node and auth in different AWS accounts
 
 ### Kubernetes Node Joining
+
 - [ ] Join a Teleport node running in the same Kubernetes cluster via a Kubernetes ProvisionToken
 
 ### Cloud Labels
+
 - [ ] Create an EC2 instance with [tags in instance metadata enabled](https://goteleport.com/docs/management/guides/ec2-tags/)
-and with tag `foo`: `bar`. Verify that a node running on the instance has label
-`aws/foo=bar`.
+      and with tag `foo`: `bar`. Verify that a node running on the instance has label
+      `aws/foo=bar`.
 - [ ] Create an Azure VM with tag `foo`: `bar`. Verify that a node running on the
-instance has label `azure/foo=bar`.
+      instance has label `azure/foo=bar`.
 
 ### Passwordless
 
@@ -433,13 +447,14 @@
 
 - [ ] Diagnostics
 
-    Commands should pass all tests.
+  Commands should pass all tests.
 
   - [ ] `tsh fido2 diag` (macOS/Linux)
   - [ ] `tsh touchid diag` (macOS only)
   - [ ] `tsh webauthnwin diag` (Windows only)
 
 - [ ] Registration
+
   - [ ] Register a passworldess FIDO2 key (`tsh mfa add`, choose WEBAUTHN and
         passwordless)
     - [ ] macOS/Linux
@@ -450,6 +465,7 @@
           passwordless)
 
 - [ ] Login
+
   - [ ] Passwordless login using FIDO2 (`tsh login --auth=passwordless`)
     - [ ] macOS/Linux
     - [ ] Windows
@@ -514,6 +530,7 @@
 ```
 
 - [ ] Inventory management
+
   - [ ] Add device (`tctl devices add`)
   - [ ] Add device and create enrollment token (`tctl devices add --enroll`)
   - [ ] List devices (`tctl devices ls`)
@@ -523,6 +540,7 @@
   - [ ] Create enrollment token using asset tag (`tctl devices enroll`)
 
 - [ ] Device enrollment
+
   - [ ] Enroll device on macOS (`tsh device enroll`)
   - [ ] Verify device extensions on TLS certificate
 
@@ -546,6 +564,7 @@
     ```
 
 - [ ] Device authorization
+
   - [ ] device_trust.mode other than "off" or "" not allowed (OSS)
   - [ ] device_trust.mode="off" doesn't impede access (Enterprise and OSS)
   - [ ] device_trust.mode="optional" doesn't impede access, but issues device
@@ -591,28 +610,35 @@
 
 1. [ ] `tsh login` as user with [Webauthn](https://goteleport.com/docs/access-controls/guides/webauthn/) login and no hardware key requirement.
 2. [ ] Request a role with `role.role_options.require_session_mfa: hardware_key` - `tsh login --request-roles=hardware_key_required`
-  - [ ] Assuming the role should force automatic re-login with yubikey
-  - [ ] `tsh ssh`
-    - [ ] Requires yubikey to be connected for re-login
-    - [ ] Prompts for per-session MFA
+
+- [ ] Assuming the role should force automatic re-login with yubikey
+- [ ] `tsh ssh`
+  - [ ] Requires yubikey to be connected for re-login
+  - [ ] Prompts for per-session MFA
+
 3. [ ] Request a role with `role.role_options.require_session_mfa: hardware_key_touch` - `tsh login --request-roles=hardware_key_touch_required`
-  - [ ] Assuming the role should force automatic re-login with yubikey
-    - [ ] Prompts for touch if not cached (last touch within 15 seconds)
-  - [ ] `tsh ssh`
-    - [ ] Requires yubikey to be connected for re-login
-    - [ ] Prompts for touch if not cached
+
+- [ ] Assuming the role should force automatic re-login with yubikey
+  - [ ] Prompts for touch if not cached (last touch within 15 seconds)
+- [ ] `tsh ssh`
+  - [ ] Requires yubikey to be connected for re-login
+  - [ ] Prompts for touch if not cached
+
 4. [ ] `tsh logout` and `tsh login` as the user with no hardware key requirement.
 5. [ ] Upgrade auth settings to `auth_service.authentication.require_session_mfa: hardware_key`
-  - [ ] Using the existing login session (`tsh ls`) should force automatic re-login with yubikey
-  - [ ] `tsh ssh`
-    - [ ] Requires yubikey to be connected for re-login
-    - [ ] Prompts for per-session MFA
+
+- [ ] Using the existing login session (`tsh ls`) should force automatic re-login with yubikey
+- [ ] `tsh ssh`
+  - [ ] Requires yubikey to be connected for re-login
+  - [ ] Prompts for per-session MFA
+
 6. [ ] Upgrade auth settings to `auth_service.authentication.require_session_mfa: hardware_key_touch`
-  - [ ] Using the existing login session (`tsh ls`) should force automatic re-login with yubikey
-    - [ ] Prompts for touch if not cached
-  - [ ] `tsh ssh`
-    - [ ] Requires yubikey to be connected for re-login
-    - [ ] Prompts for touch if not cached
+
+- [ ] Using the existing login session (`tsh ls`) should force automatic re-login with yubikey
+  - [ ] Prompts for touch if not cached
+- [ ] `tsh ssh`
+  - [ ] Requires yubikey to be connected for re-login
+  - [ ] Prompts for touch if not cached
 
 #### Other
 
@@ -621,17 +647,16 @@
 - [ ] Database Acces: `tsh proxy db`
 - [ ] Application Access: `tsh login app && tsh proxy app`
 
-<<<<<<< HEAD
-=======
 ## Moderated session
 
-Using `tsh` join an SSH session as two moderators (two separate terminals, role requires one moderator). 
- - [ ] `Ctrl+C` in the #1 terminal should disconnect the moderator. 
- - [ ] `Ctrl+C` in the #2 terminal should disconnect the moderator and terminate the session as session has no moderator.
-
 Using `tsh` join an SSH session as two moderators (two separate terminals, role requires one moderator).
-- [ ] `t` in any terminal should terminate the session for all participants. 
->>>>>>> 9262f956
+
+- [ ] `Ctrl+C` in the #1 terminal should disconnect the moderator.
+- [ ] `Ctrl+C` in the #2 terminal should disconnect the moderator and terminate the session as session has no moderator.
+
+Using `tsh` join an SSH session as two moderators (two separate terminals, role requires one moderator).
+
+- [ ] `t` in any terminal should terminate the session for all participants.
 
 ## Performance
 
@@ -642,20 +667,23 @@
 - [ ] With TLS Routing Enabled
 
 * Cluster with 10K direct dial nodes:
- - [ ] etcd
- - [ ] DynamoDB
- - [ ] Firestore
-
-* Cluster with 10K reverse tunnel nodes:
- - [ ] etcd
- - [ ] DynamoDB
- - [ ] Firestore
-
-* Cluster with 500 trusted clusters:
+
 - [ ] etcd
 - [ ] DynamoDB
 - [ ] Firestore
 
+* Cluster with 10K reverse tunnel nodes:
+
+- [ ] etcd
+- [ ] DynamoDB
+- [ ] Firestore
+
+* Cluster with 500 trusted clusters:
+
+- [ ] etcd
+- [ ] DynamoDB
+- [ ] Firestore
+
 ### Soak Test
 
 Run 30 minute soak test with a mix of interactive/non-interactive sessions for both direct and reverse tunnel nodes:
@@ -674,7 +702,7 @@
 
 ### Concurrent Session Test
 
-* Cluster with 1k reverse tunnel nodes
+- Cluster with 1k reverse tunnel nodes
 
 Run a concurrent session test that will spawn 5 interactive sessions per node in the cluster:
 
@@ -688,14 +716,14 @@
 
 ### Robustness
 
-* Connectivity Issues:
-
-- [ ] Verify that a lack of connectivity to Auth does not prevent access to
-  resources which do not require a moderated session and in async recording
-  mode from an already issued certificate.
-- [ ] Verify that a lack of connectivity to Auth prevents access to resources
-  which require a moderated session and in async recording mode from an already
-  issued certificate.
+- Connectivity Issues:
+
+* [ ] Verify that a lack of connectivity to Auth does not prevent access to
+      resources which do not require a moderated session and in async recording
+      mode from an already issued certificate.
+* [ ] Verify that a lack of connectivity to Auth prevents access to resources
+      which require a moderated session and in async recording mode from an already
+      issued certificate.
 
 ## Teleport with Cloud Providers
 
@@ -823,20 +851,20 @@
   - [ ] Can update registered database using `tctl create -f`.
   - [ ] Can delete registered database using `tctl rm`.
 - [ ] Verify discovery.
-    - [ ] AWS
-      - [ ] Can detect and register RDS instances.
-      - [ ] Can detect and register RDS proxies, and their custom endpoints.
-      - [ ] Can detect and register Aurora clusters, and their reader and custom endpoints.
-      - [ ] Can detect and register RDS proxies, and their custom endpoints.
-      - [ ] Can detect and register Redshift clusters.
-      - [ ] Can detect and register Redshift serverless workgroups, and their VPC endpoints.
-      - [ ] Can detect and register ElastiCache Redis clusters.
-      - [ ] Can detect and register MemoryDB clusters.
-    - [ ] Azure
-      - [ ] Can detect and register MySQL and Postgres single-server instances.
-      - [ ] Can detect and register MySQL and Postgres flexible-server instances.
-      - [ ] Can detect and register Azure Cache for Redis servers.
-      - [ ] Can detect and register Azure SQL Servers and Azure SQL Managed Instances.
+  - [ ] AWS
+    - [ ] Can detect and register RDS instances.
+    - [ ] Can detect and register RDS proxies, and their custom endpoints.
+    - [ ] Can detect and register Aurora clusters, and their reader and custom endpoints.
+    - [ ] Can detect and register RDS proxies, and their custom endpoints.
+    - [ ] Can detect and register Redshift clusters.
+    - [ ] Can detect and register Redshift serverless workgroups, and their VPC endpoints.
+    - [ ] Can detect and register ElastiCache Redis clusters.
+    - [ ] Can detect and register MemoryDB clusters.
+  - [ ] Azure
+    - [ ] Can detect and register MySQL and Postgres single-server instances.
+    - [ ] Can detect and register MySQL and Postgres flexible-server instances.
+    - [ ] Can detect and register Azure Cache for Redis servers.
+    - [ ] Can detect and register Azure SQL Servers and Azure SQL Managed Instances.
 - [ ] Verify Teleport managed users (password rotation, auto 'auth' on connection, etc.).
   - [ ] Can detect and manage ElastiCache users
   - [ ] Can detect and manage MemoryDB users
@@ -902,32 +930,32 @@
   - [ ] Can connect to desktop defined in static `hosts` section.
   - [ ] Can connect to desktop discovered via LDAP
 - [ ] Connect multiple `windows_desktop_service`s to the same Teleport cluster,
-  verify that connections to desktops on different AD domains works. (Attempt to
-  connect several times to verify that you are routed to the correct
-  `windows_desktop_service`)
+      verify that connections to desktops on different AD domains works. (Attempt to
+      connect several times to verify that you are routed to the correct
+      `windows_desktop_service`)
 - Verify user input
   - [ ] Download [Keyboard Key Info](https://dennisbabkin.com/kbdkeyinfo/) and
-    verify all keys are processed correctly in each supported browser. Known
-    issues: F11 cannot be captured by the browser without
-    [special configuration](https://social.technet.microsoft.com/Forums/en-US/784b2bbe-353f-412e-ac9a-193d81f306b6/remote-desktop-for-mac-f11-key-not-working-on-macbook-pro-touchbar?forum=winRDc)
-    on MacOS.
+        verify all keys are processed correctly in each supported browser. Known
+        issues: F11 cannot be captured by the browser without
+        [special configuration](https://social.technet.microsoft.com/Forums/en-US/784b2bbe-353f-412e-ac9a-193d81f306b6/remote-desktop-for-mac-f11-key-not-working-on-macbook-pro-touchbar?forum=winRDc)
+        on MacOS.
   - [ ] Left click and right click register as Windows clicks. (Right click on
-    the desktop should show a Windows menu, not a browser context menu)
+        the desktop should show a Windows menu, not a browser context menu)
   - [ ] Vertical and horizontal scroll work.
-    [Horizontal Scroll Test](https://codepen.io/jaemskyle/pen/inbmB)
+        [Horizontal Scroll Test](https://codepen.io/jaemskyle/pen/inbmB)
 - [Locking](https://goteleport.com/docs/access-controls/guides/locking/#step-12-create-a-lock)
   - [ ] Verify that placing a user lock terminates an active desktop session.
   - [ ] Verify that placing a desktop lock terminates an active desktop session.
   - [ ] Verify that placing a role lock terminates an active desktop session.
 - Labeling
   - [ ] Set `client_idle_timeout` to a small value and verify that idle sessions
-    are terminated (the session should end and an audit event will confirm it
-    was due to idle connection)
+        are terminated (the session should end and an audit event will confirm it
+        was due to idle connection)
   - [ ] All desktops have `teleport.dev/origin` label.
   - [ ] Dynamic desktops have additional `teleport.dev` labels for OS, OS
-    Version, DNS hostname.
+        Version, DNS hostname.
   - [ ] Regexp-based host labeling applies across all desktops, regardless of
-    origin.
+        origin.
 - RBAC
   - [ ] RBAC denies access to a Windows desktop due to labels
   - [ ] RBAC denies access to a Windows desktop with the wrong OS-login.
@@ -939,9 +967,9 @@
     - [ ] After allowing clipboard permission, copy text from remote desktop, paste into local workstation
     - [ ] After disallowing clipboard permission, confirm copying text from local workstation and pasting into remote desktop doesn't work
     - [ ] After disallowing clipboard permission, confirm copying text from remote desktop and pasting into local workstation doesn't work
-  - When a user has a role with clipboard sharing enabled and is *not* using a chromium based browser
+  - When a user has a role with clipboard sharing enabled and is _not_ using a chromium based browser
     - [ ] The clipboard icon is not highlighted in the top bar and copy/paste does not work
-  - When a user has a role with clipboard sharing *disabled* and is using a chromium and non-chromium based browser (confirm both)
+  - When a user has a role with clipboard sharing _disabled_ and is using a chromium and non-chromium based browser (confirm both)
     - [ ] The clipboard icon is not highlighted in the top bar and copy/paste does not work
 - Directory Sharing
   - On supported, non-chromium based browsers (Firefox/Safari)
@@ -990,7 +1018,7 @@
     - [ ] Cancelling that browser MFA prompt shows an error
     - [ ] Successful MFA verification allows you to connect
 - Session Recording
-  - [ ] Verify sessions are not recorded if *all* of a user's roles disable recording
+  - [ ] Verify sessions are not recorded if _all_ of a user's roles disable recording
   - [ ] Verify sync recording (`mode: node-sync` or `mode: proxy-sync`)
   - [ ] Verify async recording (`mode: node` or `mode: proxy`)
   - [ ] Sessions show up in session recordings UI with desktop icon
@@ -1002,19 +1030,19 @@
   - [ ] Attempting to play back a session that doesn't exist (i.e. by entering a non-existing session id in the url) shows
         a relevant error message.
   - [ ] RBAC for sessions: ensure users can only see their own recordings when
-    using the RBAC rule from our
-    [docs](https://goteleport.com/docs/access-controls/reference/#rbac-for-sessions)
+        using the RBAC rule from our
+        [docs](https://goteleport.com/docs/access-controls/reference/#rbac-for-sessions)
 - Audit Events (check these after performing the above tests)
   - [ ] `windows.desktop.session.start` (`TDP00I`) emitted on start
   - [ ] `windows.desktop.session.start` (`TDP00W`) emitted when session fails to
-    start (due to RBAC, for example)
+        start (due to RBAC, for example)
   - [ ] `client.disconnect` (`T3006I`) emitted when session is terminated by or fails
-    to start due to lock
+        to start due to lock
   - [ ] `windows.desktop.session.end` (`TDP01I`) emitted on end
   - [ ] `desktop.clipboard.send` (`TDP02I`) emitted for local copy -> remote
-    paste
+        paste
   - [ ] `desktop.clipboard.receive` (`TDP03I`) emitted for remote copy -> local
-    paste
+        paste
   - [ ] `desktop.directory.share` (`TDP04I`) emitted when Teleport starts sharing a directory
   - [ ] `desktop.directory.read` (`TDP05I`) emitted when a file is read over the shared directory
   - [ ] `desktop.directory.write` (`TDP06I`) emitted when a file is written to over the shared directory
@@ -1060,6 +1088,7 @@
 
 [Host users creation docs](https://github.com/gravitational/teleport/pull/13056)
 [Host users creation RFD](https://github.com/gravitational/teleport/pull/11077)
+
 <!---
 TODO(lxea): replace links with actual docs once merged
 
@@ -1071,11 +1100,11 @@
   - [ ] non-existing users are created automatically
   - [ ] users are added to groups
     - [ ] non-existing configured groups are created
-	- [ ] created users are added to the `teleport-system` group
+  - [ ] created users are added to the `teleport-system` group
   - [ ] users are cleaned up after their session ends
-	- [ ] cleanup occurs if a program was left running after session ends
+  - [ ] cleanup occurs if a program was left running after session ends
   - [ ] sudoers file creation is successful
-	- [ ] Invalid sudoers files are _not_ created
+  - [ ] Invalid sudoers files are _not_ created
   - [ ] existing host users are not modified
   - [ ] setting `disable_create_host_user: true` stops user creation from occurring
 
@@ -1106,9 +1135,9 @@
 [EC2 Discovery docs](https://goteleport.com/docs/ver/11.0/server-access/guides/ec2-discovery/)
 
 - Verify EC2 instance discovery
-  - [ ]  Only EC2 instances matching given AWS tags have the installer executed on them
-  - [ ]  Only the IAM permissions mentioned in the discovery docs are required for operation
-  - [ ]  Custom scripts specified in different matchers are executed
+  - [ ] Only EC2 instances matching given AWS tags have the installer executed on them
+  - [ ] Only the IAM permissions mentioned in the discovery docs are required for operation
+  - [ ] Custom scripts specified in different matchers are executed
   - [ ] Custom SSM documents specified in different matchers are executed
   - [ ] New EC2 instances with matching AWS tags are discovered and added to the teleport cluster
     - [ ] Large numbers of EC2 instances (51+) are all successfully added to the cluster
@@ -1122,35 +1151,43 @@
 version switcher.
 
 - [ ] Verify installation instructions are accurate:
+
   - [ ] Self-hosted: https://goteleport.com/docs/installation
   - [ ] Cloud: https://goteleport.com/docs/deploy-a-cluster/teleport-cloud/downloads/?scope=cloud
 
 - [ ] Verify getting started instructions are accurate:
+
   - [ ] OSS: https://goteleport.com/docs/deploy-a-cluster/open-source/
   - [ ] Enterprise: https://goteleport.com/docs/deploy-a-cluster/teleport-enterprise/getting-started/?scope=enterprise
   - [ ] Cloud: https://goteleport.com/docs/deploy-a-cluster/teleport-cloud/introduction/?scope=cloud
   - [ ] Helm: https://goteleport.com/docs/deploy-a-cluster/helm-deployments/kubernetes-cluster/?scope=enterprise
 
 - [ ] Verify upcoming releases page is accurate:
+
   - [ ] https://goteleport.com/docs/preview/upcoming-releases/?scope=enterprise
   - [ ] Only exists for the default docs version.
 
 - [ ] Verify Teleport versions throughout documentation are correct and reflect upcoming release:
+
   - [ ] https://github.com/gravitational/teleport/blob/v11.0.0/docs/config.json#L1128
   - [ ] https://github.com/gravitational/teleport/blob/v11.0.0/docs/config.json#L1176-L1186
   - [ ] https://github.com/gravitational/teleport/blob/v11.0.0/docs/config.json#L1146-L1153
 
 - [ ] Verify that all necessary documentation for the release was backported to release branch:
+
   - [ ] Diff between master and release branch and make sure there are no missed PRs
 
 - [ ] Verify deprecated Teleport versions are added to the older versions page
+
   - [ ] https://goteleport.com/docs/older-versions/
 
 - [ ] Verify `gravitational/docs` version configuration:
+
   - [ ] Verify latest version in `gravitational/docs/config.json`
   - [ ] Verify `gravitational/docs/.gitmodules` contains latest release
 
 - [ ] Verify changelog is up-to-date and complete for the default docs version:
+
   - [ ] https://goteleport.com/docs/changelog/
 
 - [ ] Verify supported versions table in FAQ:
@@ -1163,4 +1200,5 @@
 <!---
 reference style links
 -->
-[Quick GitHub/SAML/OIDC Setup Tips]: https://gravitational.slab.com/posts/quick-git-hub-saml-oidc-setup-6dfp292a+
+[quick github/saml/oidc setup tips]: https://gravitational.slab.com/posts/quick-git-hub-saml-oidc-setup-6dfp292a