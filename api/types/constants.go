/*
Copyright 2020-2021 Gravitational, Inc.

Licensed under the Apache License, Version 2.0 (the "License");
you may not use this file except in compliance with the License.
You may obtain a copy of the License at

    http://www.apache.org/licenses/LICENSE-2.0

Unless required by applicable law or agreed to in writing, software
distributed under the License is distributed on an "AS IS" BASIS,
WITHOUT WARRANTIES OR CONDITIONS OF ANY KIND, either express or implied.
See the License for the specific language governing permissions and
limitations under the License.
*/

package types

const (
	// DefaultAPIGroup is a default group of permissions API,
	// lets us to add different permission types
	DefaultAPIGroup = "gravitational.io/teleport"

	// DefaultReleaseServerAddr is the default release service URL
	DefaultReleaseServerAddr = "rlz.teleport.sh"

	// ReleaseServerEnvVar is the environment variable used to overwrite
	// the default release server address
	ReleaseServerEnvVar = "RELEASE_SERVER_HOSTPORT"

	// EnterpriseReleaseEndpoint is the endpoint of Teleport Enterprise
	// releases on the release server
	EnterpriseReleaseEndpoint = "teleport-ent"

	// ActionRead grants read access (get, list)
	ActionRead = "read"

	// ActionWrite allows to write (create, update, delete)
	ActionWrite = "write"

	// Wildcard is a special wildcard character matching everything
	Wildcard = "*"

	// True holds "true" string value
	True = "true"

	// HomeEnvVar specifies the home location for tsh configuration
	// and data
	HomeEnvVar = "TELEPORT_HOME"

	// KindNamespace is a namespace
	KindNamespace = "namespace"

	// KindUser is a user resource
	KindUser = "user"

	// KindHostCert is a host certificate
	KindHostCert = "host_cert"

	// KindJWT is a JWT token signer.
	KindJWT = "jwt"

	// KindLicense is a license resource
	KindLicense = "license"

	// KindRole is a role resource
	KindRole = "role"

	// KindAccessRequest is an AccessRequest resource
	KindAccessRequest = "access_request"

	// KindPluginData is a PluginData resource
	KindPluginData = "plugin_data"

	// KindAccessPluginData is a resource directive that applies
	// only to plugin data associated with access requests.
	KindAccessPluginData = "access_plugin_data"

	// KindOIDC is OIDC connector resource
	KindOIDC = "oidc"

	// KindSAML is SAML connector resource
	KindSAML = "saml"

	// KindGithub is Github connector resource
	KindGithub = "github"

	// KindOIDCRequest is OIDC auth request resource
	KindOIDCRequest = "oidc_request"

	// KindSAMLRequest is SAML auth request resource
	KindSAMLRequest = "saml_request"

	// KindGithubRequest is Github auth request resource
	KindGithubRequest = "github_request"

	// KindSession is a recorded SSH session.
	KindSession = "session"

	// KindSSHSession is an active SSH session.
	KindSSHSession = "ssh_session"

	// KindWebSession is a web session resource
	KindWebSession = "web_session"

	// KindWebToken is a web token resource
	KindWebToken = "web_token"

	// KindAppSession represents an application specific web session.
	KindAppSession = "app_session"

	// KindSnowflakeSession represents a Snowflake specific web session.
	KindSnowflakeSession = "snowflake_session"

	// KindEvent is structured audit logging event
	KindEvent = "event"

	// KindAuthServer is auth server resource
	KindAuthServer = "auth_server"

	// KindProxy is proxy resource
	KindProxy = "proxy"

	// KindNode is node resource
	KindNode = "node"

	// KindAppServer is an application server resource.
	KindAppServer = "app_server"

	// KindApp is a web app resource.
	KindApp = "app"

	// KindDatabaseServer is a database proxy server resource.
	KindDatabaseServer = "db_server"

	// KindDatabaseService is a database service resource.
	KindDatabaseService = "db_service"

	// KindDatabase is a database resource.
	KindDatabase = "db"

	// KindKubeServer is an kubernetes server resource.
	KindKubeServer = "kube_server"

	// KindKubernetesCluster is a Kubernetes cluster.
	KindKubernetesCluster = "kube_cluster"

	// KindKubePod is an Kubernetes Pod resource type.
	KindKubePod = "pod"

	// KindToken is a provisioning token resource
	KindToken = "token"

	// KindCertAuthority is a certificate authority resource
	KindCertAuthority = "cert_authority"

	// KindReverseTunnel is a reverse tunnel connection
	KindReverseTunnel = "tunnel"

	// KindOIDCConnector is a OIDC connector resource
	KindOIDCConnector = "oidc"

	// KindSAMLConnector is a SAML connector resource
	KindSAMLConnector = "saml"

	// KindGithubConnector is Github OAuth2 connector resource
	KindGithubConnector = "github"

	// KindConnectors is a shortcut for all authentication connector
	KindConnectors = "connectors"

	// KindClusterAuthPreference is the type of authentication for this cluster.
	KindClusterAuthPreference = "cluster_auth_preference"

	// MetaNameClusterAuthPreference is the type of authentication for this cluster.
	MetaNameClusterAuthPreference = "cluster-auth-preference"

	// KindSessionRecordingConfig is the resource for session recording configuration.
	KindSessionRecordingConfig = "session_recording_config"

	// MetaNameSessionRecordingConfig is the exact name of the singleton resource for
	// session recording configuration.
	MetaNameSessionRecordingConfig = "session-recording-config"

	// KindClusterConfig is the resource that holds cluster level configuration.
	// Deprecated: This does not correspond to an actual resource anymore but is
	// still used when checking access to the new configuration resources, as an
	// alternative to their individual resource kinds.
	KindClusterConfig = "cluster_config"

	// KindClusterAuditConfig is the resource that holds cluster audit configuration.
	KindClusterAuditConfig = "cluster_audit_config"

	// MetaNameClusterAuditConfig is the exact name of the singleton resource holding
	// cluster audit configuration.
	MetaNameClusterAuditConfig = "cluster-audit-config"

	// KindClusterNetworkingConfig is the resource that holds cluster networking configuration.
	KindClusterNetworkingConfig = "cluster_networking_config"

	// MetaNameClusterNetworkingConfig is the exact name of the singleton resource holding
	// cluster networking configuration.
	MetaNameClusterNetworkingConfig = "cluster-networking-config"

	// KindSemaphore is the resource that provides distributed semaphore functionality
	KindSemaphore = "semaphore"

	// KindClusterName is a type of configuration resource that contains the cluster name.
	KindClusterName = "cluster_name"

	// MetaNameClusterName is the name of a configuration resource for cluster name.
	MetaNameClusterName = "cluster-name"

	// KindStaticTokens is a type of configuration resource that contains static tokens.
	KindStaticTokens = "static_tokens"

	// MetaNameStaticTokens is the name of a configuration resource for static tokens.
	MetaNameStaticTokens = "static-tokens"

	// MetaNameSessionTracker is the prefix of resources used to track live sessions.
	MetaNameSessionTracker = "session-tracker"

	// KindTrustedCluster is a resource that contains trusted cluster configuration.
	KindTrustedCluster = "trusted_cluster"

	// KindAuthConnector allows access to OIDC and SAML connectors.
	KindAuthConnector = "auth_connector"

	// KindTunnelConnection specifies connection of a reverse tunnel to proxy
	KindTunnelConnection = "tunnel_connection"

	// KindRemoteCluster represents remote cluster connected via reverse tunnel
	// to proxy
	KindRemoteCluster = "remote_cluster"

	// KindUserToken is a user token used for various user related actions.
	KindUserToken = "user_token"

	// KindUserTokenSecrets is user token secrets.
	KindUserTokenSecrets = "user_token_secrets"

	// KindIdentity is local on disk identity resource
	KindIdentity = "identity"

	// KindState is local on disk process state
	KindState = "state"

	// KindKubeService is a kubernetes service resource
	// DELETE in 13.0.0
	KindKubeService = "kube_service"

	// KindMFADevice is an MFA device for a user.
	KindMFADevice = "mfa_device"

	// KindBilling represents access to cloud billing features
	KindBilling = "billing"

	// KindLock is a lock resource.
	KindLock = "lock"

	// KindNetworkRestrictions are restrictions for SSH sessions
	KindNetworkRestrictions = "network_restrictions"

	// MetaNameNetworkRestrictions is the exact name of the singleton resource for
	// network restrictions
	MetaNameNetworkRestrictions = "network-restrictions"

	// KindWindowsDesktopService is a Windows desktop service resource.
	KindWindowsDesktopService = "windows_desktop_service"

	// KindWindowsDesktop is a Windows desktop host.
	KindWindowsDesktop = "windows_desktop"

	// KindRecoveryCodes is a resource that holds users recovery codes.
	KindRecoveryCodes = "recovery_codes"

	// KindSessionTracker is a resource that tracks a live session.
	KindSessionTracker = "session_tracker"

	// KindConnectionDiagnostic is a resource that tracks the result of testing a connection
	KindConnectionDiagnostic = "connection_diagnostic"

	// KindDatabaseCertificate is a resource to control Database Certificates generation
	KindDatabaseCertificate = "database_certificate"

	// KindInstaller is a resource that holds a node installer script
	// used to install teleport on discovered nodes
	KindInstaller = "installer"

	// KindClusterAlert is a resource that conveys a cluster-level alert message.
	KindClusterAlert = "cluster_alert"

	// KindDevice represents a registered or trusted device.
	KindDevice = "device"

	// KindDownload represents Teleport binaries downloads.
	KindDownload = "download"

	// KindUsageEvent is an external cluster usage event. Similar to
	// KindHostCert, this kind is not backed by a real resource.
	KindUsageEvent = "usage_event"

	// KindInstance represents a teleport instance independent of any specific service.
	KindInstance = "instance"

	// V6 is the sixth version of resources.
	V6 = "v6"

	// V5 is the fifth version of resources.
	V5 = "v5"

	// V4 is the fourth version of resources.
	V4 = "v4"

	// V3 is the third version of resources.
	V3 = "v3"

	// V2 is the second version of resources.
	V2 = "v2"

	// V1 is the first version of resources. Note: The first version was
	// not explicitly versioned.
	V1 = "v1"
)

// WebSessionSubKinds lists subkinds of web session resources
var WebSessionSubKinds = []string{KindAppSession, KindWebSession, KindSnowflakeSession}

const (
	// VerbList is used to list all objects. Does not imply the ability to read a single object.
	VerbList = "list"

	// VerbCreate is used to create an object.
	VerbCreate = "create"

	// VerbRead is used to read a single object.
	VerbRead = "read"

	// VerbReadNoSecrets is used to read a single object without secrets.
	VerbReadNoSecrets = "readnosecrets"

	// VerbUpdate is used to update an object.
	VerbUpdate = "update"

	// VerbDelete is used to remove an object.
	VerbDelete = "delete"

	// VerbRotate is used to rotate certificate authorities
	// used only internally
	VerbRotate = "rotate"

	// VerbCreateEnrollToken allows the creation of device enrollment tokens.
	// Device Trust is a Teleport Enterprise feature.
	VerbCreateEnrollToken = "create_enroll_token"

	// VerbEnroll allows enrollment of trusted devices.
	// Device Trust is a Teleport Enterprise feature.
	VerbEnroll = "enroll"
)

const (
	// TeleportNamespace is used as the namespace prefix for any
	// labels defined by teleport
	TeleportNamespace = "teleport.dev"

	// OriginLabel is a resource metadata label name used to identify a source
	// that the resource originates from.
	OriginLabel = TeleportNamespace + "/origin"

	// OriginDefaults is an origin value indicating that the resource was
	// constructed as a default value.
	OriginDefaults = "defaults"

	// OriginConfigFile is an origin value indicating that the resource is
	// derived from static configuration.
	OriginConfigFile = "config-file"

	// OriginDynamic is an origin value indicating that the resource was
	// committed as dynamic configuration.
	OriginDynamic = "dynamic"

	// OriginCloud is an origin value indicating that the resource was
	// imported from a cloud provider.
	OriginCloud = "cloud"

	// OriginKubernetes is an origin value indicating that the resource was
	// created from the Kubernetes Operator.
	OriginKubernetes = "kubernetes"

	// AWSAccountIDLabel is used to identify nodes by AWS account ID
	// found via automatic discovery, to avoid re-running installation
	// commands on the node.
	AWSAccountIDLabel = TeleportNamespace + "/account-id"
	// AWSInstanceIDLabel is used to identify nodes by EC2 instance ID
	// found via automatic discovery, to avoid re-running installation
	// commands on the node.
	AWSInstanceIDLabel = TeleportNamespace + "/instance-id"
<<<<<<< HEAD
	// AzureSubscriptionIDLabel is used to identify virtual machines by Azure
	// subscription ID found via automatic discovery, to avoid re-running
	// installation commands on the node.
	AzureSubscriptionIDLabel = TeleportNamespace + "/subscription-id"
	// AzureVMIDLabel is used to identify virtual machines by ID found
	// via automatic discovery, to avoid re-running installation commands
	// on the node.
	AzureVMIDLabel = TeleportNamespace + "/vm-id"
=======

	// CloudLabel is used to identify the cloud where the resource was discovered.
	CloudLabel = TeleportNamespace + "/cloud"

	// CloudAWS identifies that a resource was discovered in AWS.
	CloudAWS = "AWS"
	// CloudAzure identifies that a resource was discovered in Azure.
	CloudAzure = "Azure"
	// CloudGCP identifies that a resource was discovered in GCP.
	CloudGCP = "GCP"

	// TeleportAzureMSIEndpoint is a special URL intercepted by TSH local proxy, serving Azure credentials.
	TeleportAzureMSIEndpoint = "azure-msi." + TeleportNamespace
>>>>>>> f1477296
)

// CloudHostnameTag is the name of the tag in a cloud instance used to override a node's hostname.
const CloudHostnameTag = "TeleportHostname"

// InstanceMetadataType is the type of cloud instance metadata client.
type InstanceMetadataType string

const (
	InstanceMetadataTypeDisabled InstanceMetadataType = "disabled"
	InstanceMetadataTypeEC2      InstanceMetadataType = "EC2"
	InstanceMetadataTypeAzure    InstanceMetadataType = "Azure"
)

// OriginValues lists all possible origin values.
var OriginValues = []string{OriginDefaults, OriginConfigFile, OriginDynamic, OriginCloud, OriginKubernetes}

const (
	// RecordAtNode is the default. Sessions are recorded at Teleport nodes.
	RecordAtNode = "node"

	// RecordAtProxy enables the recording proxy which intercepts and records
	// all sessions.
	RecordAtProxy = "proxy"

	// RecordOff is used to disable session recording completely.
	RecordOff = "off"

	// RecordAtNodeSync enables the nodes to stream sessions in sync mode
	// to the auth server
	RecordAtNodeSync = "node-sync"

	// RecordAtProxySync enables the recording proxy which intercepts and records
	// all sessions, streams the records synchronously
	RecordAtProxySync = "proxy-sync"
)

// SessionRecordingModes lists all possible session recording modes.
var SessionRecordingModes = []string{RecordAtNode, RecordAtProxy, RecordOff, RecordAtNodeSync, RecordAtProxySync}

// TunnelType is the type of tunnel.
type TunnelType string

const (
	// NodeTunnel is a tunnel where the node connects to the proxy (dial back).
	NodeTunnel TunnelType = "node"

	// ProxyTunnel is a tunnel where a proxy connects to the proxy (trusted cluster).
	ProxyTunnel TunnelType = "proxy"

	// AppTunnel is a tunnel where the application proxy dials back to the proxy.
	AppTunnel TunnelType = "app"

	// KubeTunnel is a tunnel where the kubernetes service dials back to the proxy.
	KubeTunnel TunnelType = "kube"

	// DatabaseTunnel is a tunnel where a database proxy dials back to the proxy.
	DatabaseTunnel TunnelType = "db"

	// WindowsDesktopTunnel is a tunnel where the Windows desktop service dials back to the proxy.
	WindowsDesktopTunnel TunnelType = "windows_desktop"
)

type TunnelStrategyType string

const (
	// AgentMesh requires agents to create a reverse tunnel to
	// every proxy server.
	AgentMesh TunnelStrategyType = "agent_mesh"
	// ProxyPeering requires agents to create a reverse tunnel to a configured
	// number of proxy servers and enables proxy to proxy communication.
	ProxyPeering TunnelStrategyType = "proxy_peering"
)

const (
	// ResourceMetadataName refers to a resource metadata field named "name".
	ResourceMetadataName = "name"

	// ResourceSpecDescription refers to a resource spec field named "description".
	ResourceSpecDescription = "description"

	// ResourceSpecHostname refers to a resource spec field named "hostname".
	ResourceSpecHostname = "hostname"

	// ResourceSpecAddr refers to a resource spec field named "address".
	ResourceSpecAddr = "address"

	// ResourceSpecPublicAddr refers to a resource field named "address".
	ResourceSpecPublicAddr = "publicAddress"

	// ResourceSpecType refers to a resource field named "type".
	ResourceSpecType = "type"
)

const (
	// TeleportInternalLabelPrefix is the prefix used by all Teleport internal labels
	TeleportInternalLabelPrefix = "teleport.internal/"

	// BotLabel is a label used to identify a resource used by a certificate renewal bot.
	BotLabel = TeleportInternalLabelPrefix + "bot"

	// BotGenerationLabel is a label used to record the certificate generation counter.
	BotGenerationLabel = TeleportInternalLabelPrefix + "bot-generation"

	// InternalResourceIDLabel is a label used to store an ID to correlate between two resources
	// A pratical example of this is to create a correlation between a Node Provision Token and
	// the Node that used that token to join the cluster
	InternalResourceIDLabel = TeleportInternalLabelPrefix + "resource-id"

	// AlertOnLogin is an internal label that indicates an alert should be displayed to users on login
	AlertOnLogin = TeleportInternalLabelPrefix + "alert-on-login"

	// AlertPermitAll is an internal label that indicates that an alert is suitable for display
	// to all users.
	AlertPermitAll = TeleportInternalLabelPrefix + "alert-permit-all"

	// AlertLink is an internal label that indicates that an alert is a link.
	AlertLink = TeleportInternalLabelPrefix + "link"

	// AlertVerbPermit is an internal label that permits a user to view the alert if they
	// hold a specific resource permission verb (e.g. 'node:list'). Note that this label is
	// a coarser control than it might initially appear and has the potential for accidental
	// misuse. Because this permitting strategy doesn't take into account constraints such as
	// label selectors or where clauses, it can't reliably protect information related to a
	// specific resource. This label should be used only for permitting of alerts that are
	// of concern to holders of a given <resource>:<verb> capability in the most general case.
	AlertVerbPermit = TeleportInternalLabelPrefix + "alert-verb-permit"

	// AlertSupersedes is an internal label used to indicate when one alert supersedes
	// another. Teleport may choose to hide the superseded alert if the superseding alert
	// is also visible to the user and of higher or equivalent severity. This intended as
	// a mechanism for reducing noise/redundancy, and is not a form of access control. Use
	// one of the "permit" labels if you need to restrict viewership of an alert.
	AlertSupersedes = TeleportInternalLabelPrefix + "alert-supersedes"

	// AlertLicenseExpired is an internal label that indicates that the license has expired.
	AlertLicenseExpired = TeleportInternalLabelPrefix + "license-expired-warning"
)

// RequestableResourceKinds lists all Teleport resource kinds users can request access to.
var RequestableResourceKinds = []string{
	KindNode,
	KindKubernetesCluster,
	KindDatabase,
	KindApp,
	KindWindowsDesktop,
}

// KubernetesResourcesKinds lists the supported Kubernetes resource kinds.
var KubernetesResourcesKinds = []string{
	KindKubePod,
}

const (
	// TeleportServiceGroup is a default group that users of the
	// teleport automated user provisioning system get added to so
	// already existing users are not deleted
	TeleportServiceGroup = "teleport-system"
)<|MERGE_RESOLUTION|>--- conflicted
+++ resolved
@@ -395,7 +395,6 @@
 	// found via automatic discovery, to avoid re-running installation
 	// commands on the node.
 	AWSInstanceIDLabel = TeleportNamespace + "/instance-id"
-<<<<<<< HEAD
 	// AzureSubscriptionIDLabel is used to identify virtual machines by Azure
 	// subscription ID found via automatic discovery, to avoid re-running
 	// installation commands on the node.
@@ -404,7 +403,6 @@
 	// via automatic discovery, to avoid re-running installation commands
 	// on the node.
 	AzureVMIDLabel = TeleportNamespace + "/vm-id"
-=======
 
 	// CloudLabel is used to identify the cloud where the resource was discovered.
 	CloudLabel = TeleportNamespace + "/cloud"
@@ -418,7 +416,6 @@
 
 	// TeleportAzureMSIEndpoint is a special URL intercepted by TSH local proxy, serving Azure credentials.
 	TeleportAzureMSIEndpoint = "azure-msi." + TeleportNamespace
->>>>>>> f1477296
 )
 
 // CloudHostnameTag is the name of the tag in a cloud instance used to override a node's hostname.
