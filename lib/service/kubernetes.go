--- conflicted
+++ resolved
@@ -178,11 +178,6 @@
 		ClusterName: teleportClusterName,
 		AccessPoint: accessPoint,
 		LockWatcher: lockWatcher,
-<<<<<<< HEAD
-		// TODO(codingllama): Enable after testing.
-		DisableDeviceAuthorization: true,
-=======
->>>>>>> af251b47
 	})
 	if err != nil {
 		return trace.Wrap(err)
