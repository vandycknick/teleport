/*
Copyright 2015-2021 Gravitational, Inc.

Licensed under the Apache License, Version 2.0 (the "License");
you may not use this file except in compliance with the License.
You may obtain a copy of the License at

    http://www.apache.org/licenses/LICENSE-2.0

Unless required by applicable law or agreed to in writing, software
distributed under the License is distributed on an "AS IS" BASIS,
WITHOUT WARRANTIES OR CONDITIONS OF ANY KIND, either express or implied.
See the License for the specific language governing permissions and
limitations under the License.
*/

package service

import (
	"crypto/tls"
	"crypto/x509"
	"fmt"
	"io"
	"net"
	"net/http"
	"net/url"
	"os"
	"path/filepath"
	"regexp"
	"strconv"
	"strings"
	"time"

	"github.com/ghodss/yaml"
	"github.com/gravitational/trace"
	"github.com/jonboulle/clockwork"
	"go.opentelemetry.io/otel/attribute"
	"golang.org/x/crypto/ssh"
	"golang.org/x/net/http/httpguts"
	"k8s.io/apimachinery/pkg/util/validation"

	"github.com/gravitational/teleport"
	"github.com/gravitational/teleport/api/breaker"
	"github.com/gravitational/teleport/api/types"
	azureutils "github.com/gravitational/teleport/api/utils/azure"
	"github.com/gravitational/teleport/lib/auth"
	"github.com/gravitational/teleport/lib/auth/keystore"
	"github.com/gravitational/teleport/lib/backend"
	"github.com/gravitational/teleport/lib/backend/lite"
	"github.com/gravitational/teleport/lib/bpf"
	"github.com/gravitational/teleport/lib/cloud"
	"github.com/gravitational/teleport/lib/defaults"
	"github.com/gravitational/teleport/lib/events"
	"github.com/gravitational/teleport/lib/kube/proxy"
	"github.com/gravitational/teleport/lib/limiter"
	"github.com/gravitational/teleport/lib/observability/tracing"
	"github.com/gravitational/teleport/lib/pam"
	"github.com/gravitational/teleport/lib/plugin"
	"github.com/gravitational/teleport/lib/services"
	"github.com/gravitational/teleport/lib/srv/app/common"
	"github.com/gravitational/teleport/lib/sshca"
	"github.com/gravitational/teleport/lib/sshutils/x11"
	"github.com/gravitational/teleport/lib/utils"
)

// Rate describes a rate ratio, i.e. the number of "events" that happen over
// some unit time period
type Rate struct {
	Amount int
	Time   time.Duration
}

// Config structure is used to initialize _all_ services Teleport can run.
// Some settings are global (like DataDir) while others are grouped into
// sections, like AuthConfig
type Config struct {
	// Teleport configuration version.
	Version string
	// DataDir is the directory where teleport stores its permanent state
	// (in case of auth server backed by BoltDB) or local state, e.g. keys
	DataDir string

	// Hostname is a node host name
	Hostname string

	// JoinMethod is the method the instance will use to join the auth server
	JoinMethod types.JoinMethod

	// ProxyServer is the address of the proxy
	ProxyServer utils.NetAddr

	// Identities is an optional list of pre-generated key pairs
	// for teleport roles, this is helpful when server is preconfigured
	Identities []*auth.Identity

	// AdvertiseIP is used to "publish" an alternative IP address or hostname this node
	// can be reached on, if running behind NAT
	AdvertiseIP string

	// CachePolicy sets caching policy for nodes and proxies
	// in case if they lose connection to auth servers
	CachePolicy CachePolicy

	// Auth service configuration. Manages cluster state and configuration.
	Auth AuthConfig

	// Proxy service configuration. Manages incoming and outbound
	// connections to the cluster.
	Proxy ProxyConfig

	// SSH service configuration. Manages SSH servers running within the cluster.
	SSH SSHConfig

	// App service configuration. Manages applications running within the cluster.
	Apps AppsConfig

	// Databases defines database proxy service configuration.
	Databases DatabasesConfig

	// Metrics defines the metrics service configuration.
	Metrics MetricsConfig

	// WindowsDesktop defines the Windows desktop service configuration.
	WindowsDesktop WindowsDesktopConfig

	// Discovery defines the discovery service configuration.
	Discovery DiscoveryConfig

	// Tracing defines the tracing service configuration.
	Tracing TracingConfig

	// Keygen points to a key generator implementation
	Keygen sshca.Authority

	// HostUUID is a unique UUID of this host (it will be known via this UUID within
	// a teleport cluster). It's automatically generated on 1st start
	HostUUID string

	// Console writer to speak to a user
	Console io.Writer

	// ReverseTunnels is a list of reverse tunnels to create on the
	// first cluster start
	ReverseTunnels []types.ReverseTunnel

	// OIDCConnectors is a list of trusted OpenID Connect identity providers
	OIDCConnectors []types.OIDCConnector

	// PidFile is a full path of the PID file for teleport daemon
	PIDFile string

	// Trust is a service that manages users and credentials
	Trust services.Trust

	// Presence service is a discovery and hearbeat tracker
	Presence services.PresenceInternal

	// Events is events service
	Events types.Events

	// Provisioner is a service that keeps track of provisioning tokens
	Provisioner services.Provisioner

	// Trust is a service that manages users and credentials
	Identity services.Identity

	// Access is a service that controls access
	Access services.Access

	// UsageReporter is a service that reports usage events.
	UsageReporter services.UsageReporter

	// ClusterConfiguration is a service that provides cluster configuration
	ClusterConfiguration services.ClusterConfiguration

	// CipherSuites is a list of TLS ciphersuites that Teleport supports. If
	// omitted, a Teleport selected list of defaults will be used.
	CipherSuites []uint16

	// Ciphers is a list of SSH ciphers that the server supports. If omitted,
	// the defaults will be used.
	Ciphers []string

	// KEXAlgorithms is a list of SSH key exchange (KEX) algorithms that the
	// server supports. If omitted, the defaults will be used.
	KEXAlgorithms []string

	// MACAlgorithms is a list of SSH message authentication codes (MAC) that
	// the server supports. If omitted the defaults will be used.
	MACAlgorithms []string

	// DiagnosticAddr is an address for diagnostic and healthz endpoint service
	DiagnosticAddr utils.NetAddr

	// Debug sets debugging mode, results in diagnostic address
	// endpoint extended with additional /debug handlers
	Debug bool

	// UploadEventsC is a channel for upload events
	// used in tests
	UploadEventsC chan events.UploadEvent `json:"-"`

	// FileDescriptors is an optional list of file descriptors for the process
	// to inherit and use for listeners, used for in-process updates.
	FileDescriptors []FileDescriptor

	// PollingPeriod is set to override default internal polling periods
	// of sync agents, used to speed up integration tests.
	PollingPeriod time.Duration

	// ClientTimeout is set to override default client timeouts
	// used by internal clients, used to speed up integration tests.
	ClientTimeout time.Duration

	// ShutdownTimeout is set to override default shutdown timeout.
	ShutdownTimeout time.Duration

	// CAPins are the SKPI hashes of the CAs used to verify the Auth Server.
	CAPins []string

	// Clock is used to control time in tests.
	Clock clockwork.Clock

	// TeleportVersion is used to control the Teleport version in tests.
	TeleportVersion string

	// FIPS means FedRAMP/FIPS 140-2 compliant configuration was requested.
	FIPS bool

	// SkipVersionCheck means the version checking between server and client
	// will be skipped.
	SkipVersionCheck bool

	// BPFConfig holds configuration for the BPF service.
	BPFConfig *bpf.Config

	// Kube is a Kubernetes API gateway using Teleport client identities.
	Kube KubeConfig

	// Log optionally specifies the logger
	Log utils.Logger

	// PluginRegistry allows adding enterprise logic to Teleport services
	PluginRegistry plugin.Registry

	// RotationConnectionInterval is the interval between connection
	// attempts as used by the rotation state service
	RotationConnectionInterval time.Duration

	// MaxRetryPeriod is the maximum period between reconnection attempts to auth
	MaxRetryPeriod time.Duration

	// ConnectFailureC is a channel to notify of failures to connect to auth (used in tests).
	ConnectFailureC chan time.Duration

	// TeleportHome is the path to tsh configuration and data, used
	// for loading profiles when TELEPORT_HOME is set
	TeleportHome string

	// CircuitBreakerConfig configures the auth client circuit breaker.
	CircuitBreakerConfig breaker.Config

	// AdditionalReadyEvents are additional events to watch for to consider the Teleport instance ready.
	AdditionalReadyEvents []string

	// InstanceMetadataClient specifies the instance metadata client.
	InstanceMetadataClient cloud.InstanceMetadata

	// token is either the token needed to join the auth server, or a path pointing to a file
	// that contains the token
	//
	// This is private to avoid external packages reading the value - the value should be obtained
	// using Token()
	token string

	// v1, v2 -
	// AuthServers is a list of auth servers, proxies and peer auth servers to
	// connect to. Yes, this is not just auth servers, the field name is
	// misleading.
	// v3 -
	// AuthServers contains a single address that is set by `auth_server` in the config
	// A proxy address would be specified separately, so this no longer contains both
	// auth servers and proxies.
	//
	// In order to keep backwards compatibility between v3 and v2/v1, this is now private
	// and the value is retrieved via AuthServerAddresses() and set via SetAuthServerAddresses()
	// as we still need to keep multiple addresses and return them for older config versions.
	authServers []utils.NetAddr
}

// AuthServerAddresses returns the value of authServers for config versions v1 and v2 and
// will return just the first (as only one should be set) address for config versions v3
// onwards.
func (cfg *Config) AuthServerAddresses() []utils.NetAddr {
	return cfg.authServers
}

// SetAuthServerAddresses sets the value of authServers
// If the config version is v1 or v2, it will set the value to all the given addresses (as
// multiple can be specified).
// If the config version is v3 or onwards, it'll error if more than one address is given.
func (cfg *Config) SetAuthServerAddresses(addrs []utils.NetAddr) error {
	// from config v3 onwards, we will error if more than one address is given
	if cfg.Version != defaults.TeleportConfigVersionV1 && cfg.Version != defaults.TeleportConfigVersionV2 {
		if len(addrs) > 1 {
			return trace.BadParameter("only one auth server address should be set from config v3 onwards")
		}
	}

	cfg.authServers = addrs

	return nil
}

// SetAuthServerAddress sets the value of authServers to a single value
func (cfg *Config) SetAuthServerAddress(addr utils.NetAddr) {
	cfg.authServers = []utils.NetAddr{addr}
}

// Token returns token needed to join the auth server
//
// If the value stored points to a file, it will attempt to read the token value from the file
// and return an error if it wasn't successful
// If the value stored doesn't point to a file, it'll return the value stored
// If the token hasn't been set, an empty string will be returned
func (cfg *Config) Token() (string, error) {
	token, err := utils.TryReadValueAsFile(cfg.token)
	if err != nil {
		return "", trace.Wrap(err)
	}

	return token, nil
}

// SetToken stores the value for --token or auth_token in the config
//
// This can be either the token or an absolute path to a file containing the token.
func (cfg *Config) SetToken(token string) {
	cfg.token = token
}

// HasToken gives the ability to check if there has been a token value stored
// in the config
func (cfg *Config) HasToken() bool {
	return cfg.token != ""
}

// ApplyCAPins assigns the given CA pin(s), filtering out empty pins.
// If a pin is specified as a path to a file, that file must not be empty.
func (cfg *Config) ApplyCAPins(caPins []string) error {
	var filteredPins []string
	for _, pinOrPath := range caPins {
		if pinOrPath == "" {
			continue
		}
		pins, err := utils.TryReadValueAsFile(pinOrPath)
		if err != nil {
			return trace.Wrap(err)
		}
		// an empty pin file is less obvious than a blank ca_pin in the config yaml.
		if pins == "" {
			return trace.BadParameter("empty ca_pin file: %v", pinOrPath)
		}
		filteredPins = append(filteredPins, strings.Split(pins, "\n")...)
	}
	if len(filteredPins) > 0 {
		cfg.CAPins = filteredPins
	}
	return nil
}

// RoleConfig is a config for particular Teleport role
func (cfg *Config) RoleConfig() RoleConfig {
	return RoleConfig{
		DataDir:     cfg.DataDir,
		HostUUID:    cfg.HostUUID,
		HostName:    cfg.Hostname,
		AuthServers: cfg.AuthServerAddresses(),
		Auth:        cfg.Auth,
		Console:     cfg.Console,
	}
}

// DebugDumpToYAML is useful for debugging: it dumps the Config structure into
// a string
func (cfg *Config) DebugDumpToYAML() string {
	shallow := *cfg
	// do not copy sensitive data to stdout
	shallow.Identities = nil
	shallow.Auth.Authorities = nil
	out, err := yaml.Marshal(shallow)
	if err != nil {
		return err.Error()
	}
	return string(out)
}

// CachePolicy sets caching policy for proxies and nodes
type CachePolicy struct {
	// Enabled enables or disables caching
	Enabled bool
}

// CheckAndSetDefaults checks and sets default values
func (c *CachePolicy) CheckAndSetDefaults() error {
	return nil
}

// String returns human-friendly representation of the policy
func (c CachePolicy) String() string {
	if !c.Enabled {
		return "no cache"
	}
	return "in-memory cache"
}

// ProxyConfig specifies configuration for proxy service
type ProxyConfig struct {
	// Enabled turns proxy role on or off for this process
	Enabled bool

	// DisableTLS is enabled if we don't want self-signed certs
	DisableTLS bool

	// DisableWebInterface allows turning off serving the Web UI interface
	DisableWebInterface bool

	// DisableWebService turns off serving web service completely, including web UI
	DisableWebService bool

	// DisableReverseTunnel disables reverse tunnel on the proxy
	DisableReverseTunnel bool

	// DisableDatabaseProxy disables database access proxy listener
	DisableDatabaseProxy bool

	// ReverseTunnelListenAddr is address where reverse tunnel dialers connect to
	ReverseTunnelListenAddr utils.NetAddr

	// EnableProxyProtocol enables proxy protocol support
	EnableProxyProtocol bool

	// WebAddr is address for web portal of the proxy
	WebAddr utils.NetAddr

	// SSHAddr is address of ssh proxy
	SSHAddr utils.NetAddr

	// MySQLAddr is address of MySQL proxy.
	MySQLAddr utils.NetAddr

	// PostgresAddr is address of Postgres proxy.
	PostgresAddr utils.NetAddr

	// MongoAddr is address of Mongo proxy.
	MongoAddr utils.NetAddr

	// PeerAddr is the proxy peering address.
	PeerAddr utils.NetAddr

	// PeerPublicAddr is the public address the proxy advertises for proxy
	// peering clients.
	PeerPublicAddr utils.NetAddr

	Limiter limiter.Config

	// PublicAddrs is a list of the public addresses the proxy advertises
	// for the HTTP endpoint. The hosts in PublicAddr are included in the
	// list of host principals on the TLS and SSH certificate.
	PublicAddrs []utils.NetAddr

	// SSHPublicAddrs is a list of the public addresses the proxy advertises
	// for the SSH endpoint. The hosts in PublicAddr are included in the
	// list of host principals on the TLS and SSH certificate.
	SSHPublicAddrs []utils.NetAddr

	// TunnelPublicAddrs is a list of the public addresses the proxy advertises
	// for the tunnel endpoint. The hosts in PublicAddr are included in the
	// list of host principals on the TLS and SSH certificate.
	TunnelPublicAddrs []utils.NetAddr

	// PostgresPublicAddrs is a list of the public addresses the proxy
	// advertises for Postgres clients.
	PostgresPublicAddrs []utils.NetAddr

	// MySQLPublicAddrs is a list of the public addresses the proxy
	// advertises for MySQL clients.
	MySQLPublicAddrs []utils.NetAddr

	// MongoPublicAddrs is a list of the public addresses the proxy
	// advertises for Mongo clients.
	MongoPublicAddrs []utils.NetAddr

	// Kube specifies kubernetes proxy configuration
	Kube KubeProxyConfig

	// KeyPairs are the key and certificate pairs that the proxy will load.
	KeyPairs []KeyPairPath

	// ACME is ACME protocol support config
	ACME ACME

	// DisableALPNSNIListener allows turning off the ALPN Proxy listener. Used in tests.
	DisableALPNSNIListener bool
}

// ACME configures ACME automatic certificate renewal
type ACME struct {
	// Enabled enables or disables ACME support
	Enabled bool
	// Email receives notifications from ACME server
	Email string
	// URI is ACME server URI
	URI string
}

// KeyPairPath are paths to a key and certificate file.
type KeyPairPath struct {
	// PrivateKey is the path to a PEM encoded private key.
	PrivateKey string
	// Certificate is the path to a PEM encoded certificate.
	Certificate string
}

// KubeAddr returns the address for the Kubernetes endpoint on this proxy that
// can be reached by clients.
func (c ProxyConfig) KubeAddr() (string, error) {
	if !c.Kube.Enabled {
		return "", trace.NotFound("kubernetes support not enabled on this proxy")
	}
	if len(c.Kube.PublicAddrs) > 0 {
		return fmt.Sprintf("https://%s", c.Kube.PublicAddrs[0].Addr), nil
	}
	host := "<proxyhost>"
	// Try to guess the hostname from the HTTP public_addr.
	if len(c.PublicAddrs) > 0 {
		host = c.PublicAddrs[0].Host()
	}
	u := url.URL{
		Scheme: "https",
		Host:   net.JoinHostPort(host, strconv.Itoa(c.Kube.ListenAddr.Port(defaults.KubeListenPort))),
	}
	return u.String(), nil
}

// publicPeerAddr attempts to returns the public address the proxy advertises
// for proxy peering clients if available. It falls back to PeerAddr othewise.
func (c ProxyConfig) publicPeerAddr() (*utils.NetAddr, error) {
	addr := &c.PeerPublicAddr
	if addr.IsEmpty() || addr.IsHostUnspecified() {
		return c.peerAddr()
	}
	return addr, nil
}

// peerAddr returns the address the proxy advertises for proxy peering clients.
func (c ProxyConfig) peerAddr() (*utils.NetAddr, error) {
	addr := &c.PeerAddr
	if addr.IsEmpty() {
		addr = defaults.ProxyPeeringListenAddr()
	}
	if !addr.IsHostUnspecified() {
		return addr, nil
	}

	ip, err := utils.GuessHostIP()
	if err != nil {
		return nil, trace.Wrap(err)
	}

	port := addr.Port(defaults.ProxyPeeringListenPort)
	addr, err = utils.ParseAddr(fmt.Sprintf("%s:%d", ip.String(), port))
	if err != nil {
		return nil, trace.Wrap(err)
	}

	return addr, nil
}

// KubeProxyConfig specifies configuration for proxy service
type KubeProxyConfig struct {
	// Enabled turns kubernetes proxy role on or off for this process
	Enabled bool

	// ListenAddr is the address to listen on for incoming kubernetes requests.
	ListenAddr utils.NetAddr

	// ClusterOverride causes all traffic to go to a specific remote
	// cluster, used only in tests
	ClusterOverride string

	// PublicAddrs is a list of the public addresses the Teleport Kube proxy can be accessed by,
	// it also affects the host principals and routing logic
	PublicAddrs []utils.NetAddr

	// KubeconfigPath is a path to kubeconfig
	KubeconfigPath string

	// LegacyKubeProxy specifies that this proxy was configured using the
	// legacy kubernetes section.
	LegacyKubeProxy bool
}

// AuthConfig is a configuration of the auth server
type AuthConfig struct {
	// Enabled turns auth role on or off for this process
	Enabled bool

	// EnableProxyProtocol enables proxy protocol support
	EnableProxyProtocol bool

	// ListenAddr is the listening address of the auth service
	ListenAddr utils.NetAddr

	// Authorities is a set of trusted certificate authorities
	// that will be added by this auth server on the first start
	Authorities []types.CertAuthority

	// BootstrapResources is a set of previously backed up resources
	// used to bootstrap backend state on the first start.
	BootstrapResources []types.Resource

	// ApplyOnStartupResources is a set of resources that should be applied
	// on each Teleport start.
	ApplyOnStartupResources []types.Resource

	// Roles is a set of roles to pre-provision for this cluster
	Roles []types.Role

	// ClusterName is a name that identifies this authority and all
	// host nodes in the cluster that will share this authority domain name
	// as a base name, e.g. if authority domain name is example.com,
	// all nodes in the cluster will have UUIDs in the form: <uuid>.example.com
	ClusterName types.ClusterName

	// StaticTokens are pre-defined host provisioning tokens supplied via config file for
	// environments where paranoid security is not needed
	StaticTokens types.StaticTokens

	// StorageConfig contains configuration settings for the storage backend.
	StorageConfig backend.Config

	Limiter limiter.Config

	// NoAudit, when set to true, disables session recording and event audit
	NoAudit bool

	// Preference defines the authentication preference (type and second factor) for
	// the auth server.
	Preference types.AuthPreference

	// AuditConfig stores cluster audit configuration.
	AuditConfig types.ClusterAuditConfig

	// NetworkingConfig stores cluster networking configuration.
	NetworkingConfig types.ClusterNetworkingConfig

	// SessionRecordingConfig stores session recording configuration.
	SessionRecordingConfig types.SessionRecordingConfig

	// LicenseFile is a full path to the license file
	LicenseFile string

	// PublicAddrs affects the SSH host principals and DNS names added to the SSH and TLS certs.
	PublicAddrs []utils.NetAddr

	// KeyStore configuration. Handles CA private keys which may be held in a HSM.
	KeyStore keystore.Config

	// LoadAllCAs sends the host CAs of all clusters to SSH clients logging in when enabled,
	// instead of just the host CA for the current cluster.
	LoadAllCAs bool
}

// SSHConfig configures SSH server node role
type SSHConfig struct {
	Enabled               bool
	Addr                  utils.NetAddr
	Namespace             string
	Shell                 string
	Limiter               limiter.Config
	Labels                map[string]string
	CmdLabels             services.CommandLabels
	PermitUserEnvironment bool

	// PAM holds PAM configuration for Teleport.
	PAM *pam.Config

	// PublicAddrs affects the SSH host principals and DNS names added to the SSH and TLS certs.
	PublicAddrs []utils.NetAddr

	// BPF holds BPF configuration for Teleport.
	BPF *bpf.Config

	// RestrictedSession holds kernel objects restrictions for Teleport.
	RestrictedSession *bpf.RestrictedSessionConfig

	// AllowTCPForwarding indicates that TCP port forwarding is allowed on this node
	AllowTCPForwarding bool

	// IdleTimeoutMessage is sent to the client when a session expires due to
	// the inactivity timeout expiring. The empty string indicates that no
	// timeout message will be sent.
	IdleTimeoutMessage string

	// X11 holds x11 forwarding configuration for Teleport.
	X11 *x11.ServerConfig

	// AllowFileCopying indicates whether this node is allowed to handle
	// remote file operations via SCP or SFTP.
	AllowFileCopying bool

	// DisableCreateHostUser disables automatic user provisioning on this
	// SSH node.
	DisableCreateHostUser bool
}

// KubeConfig specifies configuration for kubernetes service
type KubeConfig struct {
	// Enabled turns kubernetes service role on or off for this process
	Enabled bool

	// ListenAddr is the address to listen on for incoming kubernetes requests.
	// Optional.
	ListenAddr *utils.NetAddr

	// PublicAddrs is a list of the public addresses the Teleport kubernetes
	// service can be reached by the proxy service.
	PublicAddrs []utils.NetAddr

	// KubeClusterName is the name of a kubernetes cluster this proxy is running
	// in. If empty, defaults to the Teleport cluster name.
	KubeClusterName string

	// KubeconfigPath is a path to kubeconfig
	KubeconfigPath string

	// Labels are used for RBAC on clusters.
	StaticLabels  map[string]string
	DynamicLabels services.CommandLabels

	// Limiter limits the connection and request rates.
	Limiter limiter.Config

	// CheckImpersonationPermissions is an optional override to the default
	// impersonation permissions check, for use in testing.
	CheckImpersonationPermissions proxy.ImpersonationPermissionsChecker

	// ResourceMatchers match dynamic kube_cluster resources.
	ResourceMatchers []services.ResourceMatcher
}

// DatabasesConfig configures the database proxy service.
type DatabasesConfig struct {
	// Enabled enables the database proxy service.
	Enabled bool
	// Databases is a list of databases proxied by this service.
	Databases []Database
	// ResourceMatchers match cluster database resources.
	ResourceMatchers []services.ResourceMatcher
	// AWSMatchers match AWS hosted databases.
	AWSMatchers []services.AWSMatcher
	// AzureMatchers match Azure hosted databases.
	AzureMatchers []services.AzureMatcher
	// Limiter limits the connection and request rates.
	Limiter limiter.Config
}

// Database represents a single database that's being proxied.
type Database struct {
	// Name is the database name, used to refer to in CLI.
	Name string
	// Description is a free-form database description.
	Description string
	// Protocol is the database type, e.g. postgres or mysql.
	Protocol string
	// URI is the database endpoint to connect to.
	URI string
	// StaticLabels is a map of database static labels.
	StaticLabels map[string]string
	// MySQL are additional MySQL database options.
	MySQL MySQLOptions
	// DynamicLabels is a list of database dynamic labels.
	DynamicLabels services.CommandLabels
	// TLS keeps database connection TLS configuration.
	TLS DatabaseTLS
	// AWS contains AWS specific settings for RDS/Aurora/Redshift databases.
	AWS DatabaseAWS
	// GCP contains GCP specific settings for Cloud SQL databases.
	GCP DatabaseGCP
	// AD contains Active Directory configuration for database.
	AD DatabaseAD
	// Azure contains Azure database configuration.
	Azure DatabaseAzure
}

// TLSMode defines all possible database verification modes.
type TLSMode string

const (
	// VerifyFull is the strictest. Verifies certificate and server name.
	VerifyFull TLSMode = "verify-full"
	// VerifyCA checks the certificate, but skips the server name verification.
	VerifyCA TLSMode = "verify-ca"
	// Insecure accepts any certificate.
	Insecure TLSMode = "insecure"
)

// AllTLSModes keeps all possible database TLS modes for easy access.
var AllTLSModes = []TLSMode{VerifyFull, VerifyCA, Insecure}

// CheckAndSetDefaults check if TLSMode holds a correct value. If the value is not set
// VerifyFull is set as a default. BadParameter error is returned if value set is incorrect.
func (m *TLSMode) CheckAndSetDefaults() error {
	switch *m {
	case "": // Use VerifyFull if not set.
		*m = VerifyFull
	case VerifyFull, VerifyCA, Insecure:
		// Correct value, do nothing.
	default:
		return trace.BadParameter("provided incorrect TLSMode value. Correct values are: %v", AllTLSModes)
	}

	return nil
}

// ToProto returns a matching protobuf type or VerifyFull for empty value.
func (m TLSMode) ToProto() types.DatabaseTLSMode {
	switch m {
	case VerifyCA:
		return types.DatabaseTLSMode_VERIFY_CA
	case Insecure:
		return types.DatabaseTLSMode_INSECURE
	default: // VerifyFull
		return types.DatabaseTLSMode_VERIFY_FULL
	}
}

// MySQLOptions are additional MySQL options.
type MySQLOptions struct {
	// ServerVersion is the version reported by Teleport DB Proxy on initial handshake.
	ServerVersion string
}

// DatabaseTLS keeps TLS settings used when connecting to database.
type DatabaseTLS struct {
	// Mode is the TLS connection mode. See TLSMode for more details.
	Mode TLSMode
	// ServerName allows providing custom server name.
	// This name will override DNS name when validating certificate presented by the database.
	ServerName string
	// CACert is an optional database CA certificate.
	CACert []byte
}

// DatabaseAWS contains AWS specific settings for RDS/Aurora databases.
type DatabaseAWS struct {
	// Region is the cloud region database is running in when using AWS RDS.
	Region string
	// Redshift contains Redshift specific settings.
	Redshift DatabaseAWSRedshift
	// RDS contains RDS specific settings.
	RDS DatabaseAWSRDS
	// ElastiCache contains ElastiCache specific settings.
	ElastiCache DatabaseAWSElastiCache
	// MemoryDB contains MemoryDB specific settings.
	MemoryDB DatabaseAWSMemoryDB
	// SecretStore contains settings for managing secrets.
	SecretStore DatabaseAWSSecretStore
	// AccountID is the AWS account ID.
	AccountID string
	// ExternalID is an optional AWS external ID used to enable assuming an AWS role across accounts.
	ExternalID string
	// RedshiftServerless contains AWS Redshift Serverless specific settings.
	RedshiftServerless DatabaseAWSRedshiftServerless
}

// DatabaseAWSRedshift contains AWS Redshift specific settings.
type DatabaseAWSRedshift struct {
	// ClusterID is the Redshift cluster identifier.
	ClusterID string
}

// DatabaseAWSRedshiftServerless contains AWS Redshift Serverless specific settings.
type DatabaseAWSRedshiftServerless struct {
	// WorkgroupName is the Redshift Serverless workgroup name.
	WorkgroupName string
	// EndpointName is the Redshift Serverless VPC endpoint name.
	EndpointName string
}

// DatabaseAWSRDS contains AWS RDS specific settings.
type DatabaseAWSRDS struct {
	// InstanceID is the RDS instance identifier.
	InstanceID string
	// ClusterID is the RDS cluster (Aurora) identifier.
	ClusterID string
}

// DatabaseAWSElastiCache contains settings for ElastiCache databases.
type DatabaseAWSElastiCache struct {
	// ReplicationGroupID is the ElastiCache replication group ID.
	ReplicationGroupID string
}

// DatabaseAWSMemoryDB contains settings for MemoryDB databases.
type DatabaseAWSMemoryDB struct {
	// ClusterName is the MemoryDB cluster name.
	ClusterName string
}

// DatabaseAWSSecretStore contains secret store configurations.
type DatabaseAWSSecretStore struct {
	// KeyPrefix specifies the secret key prefix.
	KeyPrefix string
	// KMSKeyID specifies the AWS KMS key for encryption.
	KMSKeyID string
}

// DatabaseGCP contains GCP specific settings for Cloud SQL databases.
type DatabaseGCP struct {
	// ProjectID is the GCP project ID where the database is deployed.
	ProjectID string
	// InstanceID is the Cloud SQL instance ID.
	InstanceID string
}

// DatabaseAD contains database Active Directory configuration.
type DatabaseAD struct {
	// KeytabFile is the path to the Kerberos keytab file.
	KeytabFile string
	// Krb5File is the path to the Kerberos configuration file. Defaults to /etc/krb5.conf.
	Krb5File string
	// Domain is the Active Directory domain the database resides in.
	Domain string
	// SPN is the service principal name for the database.
	SPN string
	// LDAPCert is the Active Directory LDAP Certificate.
	LDAPCert string
	// KDCHostName is the Key Distribution Center Hostname for x509 authentication
	KDCHostName string
}

// IsEmpty returns true if the database AD configuration is empty.
func (d *DatabaseAD) IsEmpty() bool {
	return d.KeytabFile == "" && d.Krb5File == "" && d.Domain == "" && d.SPN == ""
}

// DatabaseAzure contains Azure database configuration.
type DatabaseAzure struct {
	// ResourceID is the Azure fully qualified ID for the resource.
	ResourceID string
<<<<<<< HEAD
=======
	// IsFlexiServer is true if the database is an Azure Flexible server.
	IsFlexiServer bool
>>>>>>> af251b47
}

// CheckAndSetDefaults validates database Active Directory configuration.
func (d *DatabaseAD) CheckAndSetDefaults(name string) error {
	if d.KeytabFile == "" && d.KDCHostName == "" {
		return trace.BadParameter("missing keytab file path or kdc_host_name for database %q", name)
	}
	if d.Krb5File == "" {
		d.Krb5File = defaults.Krb5FilePath
	}
	if d.Domain == "" {
		return trace.BadParameter("missing Active Directory domain for database %q", name)
	}
	if d.SPN == "" {
		return trace.BadParameter("missing service principal name for database %q", name)
	}

	if d.KDCHostName != "" {
		if d.LDAPCert == "" {
			return trace.BadParameter("missing LDAP certificate for x509 authentication for database %q", name)
		}
	}

	return nil
}

// CheckAndSetDefaults validates the database proxy configuration.
func (d *Database) CheckAndSetDefaults() error {
	if d.Name == "" {
		return trace.BadParameter("empty database name")
	}

	// Mark the database as coming from the static configuration.
	if d.StaticLabels == nil {
		d.StaticLabels = make(map[string]string)
	}
	d.StaticLabels[types.OriginLabel] = types.OriginConfigFile

	if err := d.TLS.Mode.CheckAndSetDefaults(); err != nil {
		return trace.Wrap(err)
	}

	// We support Azure AD authentication and Kerberos auth with AD for SQL
	// Server. The first method doesn't require additional configuration since
	// it assumes the environment’s Azure credentials
	// (https://learn.microsoft.com/en-us/azure/developer/go/azure-sdk-authentication).
	// The second method requires additional information, validated by
	// DatabaseAD.
	if d.Protocol == defaults.ProtocolSQLServer && (d.AD.Domain != "" || !strings.Contains(d.URI, azureutils.MSSQLEndpointSuffix)) {
		if err := d.AD.CheckAndSetDefaults(d.Name); err != nil {
			return trace.Wrap(err)
		}
	}

	// Do a test run with extra validations.
	db, err := d.ToDatabase()
	if err != nil {
		return trace.Wrap(err)
	}
	return trace.Wrap(services.ValidateDatabase(db))
}

// ToDatabase converts Database to types.Database.
func (d *Database) ToDatabase() (types.Database, error) {
	return types.NewDatabaseV3(types.Metadata{
		Name:        d.Name,
		Description: d.Description,
		Labels:      d.StaticLabels,
	}, types.DatabaseSpecV3{
		Protocol: d.Protocol,
		URI:      d.URI,
		CACert:   string(d.TLS.CACert),
		TLS: types.DatabaseTLS{
			CACert:     string(d.TLS.CACert),
			ServerName: d.TLS.ServerName,
			Mode:       d.TLS.Mode.ToProto(),
		},
		MySQL: types.MySQLOptions{
			ServerVersion: d.MySQL.ServerVersion,
		},
		AWS: types.AWS{
			AccountID:  d.AWS.AccountID,
			ExternalID: d.AWS.ExternalID,
			Region:     d.AWS.Region,
			Redshift: types.Redshift{
				ClusterID: d.AWS.Redshift.ClusterID,
			},
			RedshiftServerless: types.RedshiftServerless{
				WorkgroupName: d.AWS.RedshiftServerless.WorkgroupName,
				EndpointName:  d.AWS.RedshiftServerless.EndpointName,
			},
			RDS: types.RDS{
				InstanceID: d.AWS.RDS.InstanceID,
				ClusterID:  d.AWS.RDS.ClusterID,
			},
			ElastiCache: types.ElastiCache{
				ReplicationGroupID: d.AWS.ElastiCache.ReplicationGroupID,
			},
			MemoryDB: types.MemoryDB{
				ClusterName: d.AWS.MemoryDB.ClusterName,
			},
			SecretStore: types.SecretStore{
				KeyPrefix: d.AWS.SecretStore.KeyPrefix,
				KMSKeyID:  d.AWS.SecretStore.KMSKeyID,
			},
		},
		GCP: types.GCPCloudSQL{
			ProjectID:  d.GCP.ProjectID,
			InstanceID: d.GCP.InstanceID,
		},
		DynamicLabels: types.LabelsToV2(d.DynamicLabels),
		AD: types.AD{
			KeytabFile:  d.AD.KeytabFile,
			Krb5File:    d.AD.Krb5File,
			Domain:      d.AD.Domain,
			SPN:         d.AD.SPN,
			LDAPCert:    d.AD.LDAPCert,
			KDCHostName: d.AD.KDCHostName,
		},
		Azure: types.Azure{
			ResourceID:    d.Azure.ResourceID,
			IsFlexiServer: d.Azure.IsFlexiServer,
		},
	})
}

// AppsConfig configures application proxy service.
type AppsConfig struct {
	// Enabled enables application proxying service.
	Enabled bool

	// DebugApp enabled a header dumping debugging application.
	DebugApp bool

	// Apps is the list of applications that are being proxied.
	Apps []App

	// ResourceMatchers match cluster database resources.
	ResourceMatchers []services.ResourceMatcher

	// MonitorCloseChannel will be signaled when a monitor closes a connection.
	// Used only for testing. Optional.
	MonitorCloseChannel chan struct{}
}

// App is the specific application that will be proxied by the application
// service. This needs to exist because if the "config" package tries to
// directly create a services.App it will get into circular imports.
type App struct {
	// Name of the application.
	Name string

	// Description is the app description.
	Description string

	// URI is the internal address of the application.
	URI string

	// Public address of the application. This is the address users will access
	// the application at.
	PublicAddr string

	// StaticLabels is a map of static labels to apply to this application.
	StaticLabels map[string]string

	// DynamicLabels is a list of dynamic labels to apply to this application.
	DynamicLabels services.CommandLabels

	// InsecureSkipVerify is used to skip validating the server's certificate.
	InsecureSkipVerify bool

	// Rewrite defines a block that is used to rewrite requests and responses.
	Rewrite *Rewrite

	// AWS contains additional options for AWS applications.
	AWS *AppAWS

	// Cloud identifies the cloud instance the app represents.
	Cloud string
}

// CheckAndSetDefaults validates an application.
func (a *App) CheckAndSetDefaults() error {
	if a.Name == "" {
		return trace.BadParameter("missing application name")
	}
	if a.URI == "" {
		if a.Cloud != "" {
			a.URI = fmt.Sprintf("cloud://%v", a.Cloud)
		} else {
			return trace.BadParameter("missing application %q URI", a.Name)
		}
	}
	// Check if the application name is a valid subdomain. Don't allow names that
	// are invalid subdomains because for trusted clusters the name is used to
	// construct the domain that the application will be available at.
	if errs := validation.IsDNS1035Label(a.Name); len(errs) > 0 {
		return trace.BadParameter("application name %q must be a valid DNS subdomain: https://goteleport.com/teleport/docs/application-access/#application-name", a.Name)
	}
	// Parse and validate URL.
	if _, err := url.Parse(a.URI); err != nil {
		return trace.BadParameter("application %q URI invalid: %v", a.Name, err)
	}
	// If a port was specified or an IP address was provided for the public
	// address, return an error.
	if a.PublicAddr != "" {
		if _, _, err := net.SplitHostPort(a.PublicAddr); err == nil {
			return trace.BadParameter("application %q public_addr %q can not contain a port, applications will be available on the same port as the web proxy", a.Name, a.PublicAddr)
		}
		if net.ParseIP(a.PublicAddr) != nil {
			return trace.BadParameter("application %q public_addr %q can not be an IP address, Teleport Application Access uses DNS names for routing", a.Name, a.PublicAddr)
		}
	}
	// Mark the app as coming from the static configuration.
	if a.StaticLabels == nil {
		a.StaticLabels = make(map[string]string)
	}
	a.StaticLabels[types.OriginLabel] = types.OriginConfigFile
	// Make sure there are no reserved headers in the rewrite configuration.
	// They wouldn't be rewritten even if we allowed them here but catch it
	// early and let the user know.
	if a.Rewrite != nil {
		for _, h := range a.Rewrite.Headers {
			if common.IsReservedHeader(h.Name) {
				return trace.BadParameter("invalid application %q header rewrite configuration: header %q is reserved and can't be rewritten",
					a.Name, http.CanonicalHeaderKey(h.Name))
			}
		}
	}
	return nil
}

// MetricsConfig specifies configuration for the metrics service
type MetricsConfig struct {
	// Enabled turns the metrics service role on or off for this process
	Enabled bool

	// ListenAddr is the address to listen on for incoming metrics requests.
	// Optional.
	ListenAddr *utils.NetAddr

	// MTLS turns mTLS on the metrics service on or off
	MTLS bool

	// KeyPairs are the key and certificate pairs that the metrics service will
	// use for mTLS.
	// Used in conjunction with MTLS = true
	KeyPairs []KeyPairPath

	// CACerts are prometheus ca certs
	// use for mTLS.
	// Used in conjunction with MTLS = true
	CACerts []string

	// GRPCServerLatency enables histogram metrics for each grpc endpoint on the auth server
	GRPCServerLatency bool

	// GRPCServerLatency enables histogram metrics for each grpc endpoint on the auth server
	GRPCClientLatency bool
}

// TracingConfig specifies the configuration for the tracing service
type TracingConfig struct {
	// Enabled turns the tracing service role on or off for this process.
	Enabled bool

	// ExporterURL is the OTLP exporter URL to send spans to.
	ExporterURL string

	// KeyPairs are the paths for key and certificate pairs that the tracing
	// service will use for outbound TLS connections.
	KeyPairs []KeyPairPath

	// CACerts are the paths to the CA certs used to validate the collector.
	CACerts []string

	// SamplingRate is the sampling rate for the exporter.
	// 1.0 will record and export all spans and 0.0 won't record any spans.
	SamplingRate float64
}

// Config generates a tracing.Config that is populated from the values
// provided to the tracing_service
func (t TracingConfig) Config(attrs ...attribute.KeyValue) (*tracing.Config, error) {
	traceConf := &tracing.Config{
		Service:      teleport.ComponentTeleport,
		Attributes:   attrs,
		ExporterURL:  t.ExporterURL,
		SamplingRate: t.SamplingRate,
	}

	tlsConfig := &tls.Config{}
	// if a custom CA is specified, use a custom cert pool
	if len(t.CACerts) > 0 {
		pool := x509.NewCertPool()
		for _, caCertPath := range t.CACerts {
			caCert, err := os.ReadFile(caCertPath)
			if err != nil {
				return nil, trace.Wrap(err, "failed to read tracing CA certificate %+v", caCertPath)
			}

			if !pool.AppendCertsFromPEM(caCert) {
				return nil, trace.BadParameter("failed to parse tracing CA certificate: %+v", caCertPath)
			}
		}
		tlsConfig.ClientCAs = pool
		tlsConfig.RootCAs = pool
	}

	// add any custom certificates for mTLS
	if len(t.KeyPairs) > 0 {
		for _, pair := range t.KeyPairs {
			certificate, err := tls.LoadX509KeyPair(pair.Certificate, pair.PrivateKey)
			if err != nil {
				return nil, trace.Wrap(err, "failed to read keypair: %+v", err)
			}
			tlsConfig.Certificates = append(tlsConfig.Certificates, certificate)
		}
	}

	if len(t.CACerts) > 0 || len(t.KeyPairs) > 0 {
		traceConf.TLSConfig = tlsConfig
	}
	return traceConf, nil
}

// WindowsDesktopConfig specifies the configuration for the Windows Desktop
// Access service.
type WindowsDesktopConfig struct {
	Enabled bool
	// ListenAddr is the address to listed on for incoming desktop connections.
	ListenAddr utils.NetAddr
	// PublicAddrs is a list of advertised public addresses of the service.
	PublicAddrs []utils.NetAddr
	// ShowDesktopWallpaper determines whether desktop sessions will show a
	// user-selected wallpaper vs a system-default, single-color wallpaper.
	ShowDesktopWallpaper bool
	// LDAP is the LDAP connection parameters.
	LDAP LDAPConfig

	// Discovery configures automatic desktop discovery via LDAP.
	Discovery LDAPDiscoveryConfig

	// Hosts is an optional list of static Windows hosts to expose through this
	// service.
	Hosts []utils.NetAddr
	// ConnLimiter limits the connection and request rates.
	ConnLimiter limiter.Config
	// HostLabels specifies rules that are used to apply labels to Windows hosts.
	HostLabels HostLabelRules
	Labels     map[string]string
}

// LDAPDiscoveryConfig is LDAP discovery configuration for windows desktop discovery service.
type LDAPDiscoveryConfig struct {
	// BaseDN is the base DN to search for desktops.
	// Use the value '*' to search from the root of the domain,
	// or leave blank to disable desktop discovery.
	BaseDN string
	// Filters are additional LDAP filters to apply to the search.
	// See: https://ldap.com/ldap-filters/
	Filters []string
	// LabelAttributes are LDAP attributes to apply to hosts discovered
	// via LDAP. Teleport labels hosts by prefixing the attribute with
	// "ldap/" - for example, a value of "location" here would result in
	// discovered desktops having a label with key "ldap/location" and
	// the value being the value of the "location" attribute.
	LabelAttributes []string
}

// HostLabelRules is a collection of rules describing how to apply labels to hosts.
type HostLabelRules struct {
	rules  []HostLabelRule
	labels map[string]map[string]string
}

func NewHostLabelRules(rules ...HostLabelRule) HostLabelRules {
	return HostLabelRules{
		rules: rules,
	}
}

// LabelsForHost returns the set of all labels that should be applied
// to the specified host. If multiple rules match and specify the same
// label keys, the value will be that of the last matching rule.
func (h HostLabelRules) LabelsForHost(host string) map[string]string {
	labels, ok := h.labels[host]
	if ok {
		return labels
	}

	result := make(map[string]string)
	for _, rule := range h.rules {
		if rule.Regexp.MatchString(host) {
			for k, v := range rule.Labels {
				result[k] = v
			}
		}
	}

	if h.labels == nil {
		h.labels = make(map[string]map[string]string)
	}
	h.labels[host] = result

	return result
}

// HostLabelRule specifies a set of labels that should be applied to
// hosts matching the provided regexp.
type HostLabelRule struct {
	Regexp *regexp.Regexp
	Labels map[string]string
}

// LDAPConfig is the LDAP connection parameters.
type LDAPConfig struct {
	// Addr is the address:port of the LDAP server (typically port 389).
	Addr string
	// Domain is the ActiveDirectory domain name.
	Domain string
	// Username for LDAP authentication.
	Username string
	// SID is the SID for the user specified by Username.
	SID string
	// InsecureSkipVerify decides whether whether we skip verifying with the LDAP server's CA when making the LDAPS connection.
	InsecureSkipVerify bool
	// ServerName is the name of the LDAP server for TLS.
	ServerName string
	// CA is an optional CA cert to be used for verification if InsecureSkipVerify is set to false.
	CA *x509.Certificate
}

// Rewrite is a list of rewriting rules to apply to requests and responses.
type Rewrite struct {
	// Redirect is a list of hosts that should be rewritten to the public address.
	Redirect []string
	// Headers is a list of extra headers to inject in the request.
	Headers []Header
}

// Header represents a single http header passed over to the proxied application.
type Header struct {
	// Name is the http header name.
	Name string
	// Value is the http header value.
	Value string
}

type DiscoveryConfig struct {
	Enabled bool
	// AWSMatchers are used to match EC2 instances for auto enrollment.
	AWSMatchers []services.AWSMatcher
	// AzureMatchers are used to match resources for auto enrollment.
	AzureMatchers []services.AzureMatcher
	// GCPMatchers are used to match GCP resources for auto discovery.
	GCPMatchers []services.GCPMatcher
}

// IsEmpty validates if the Discovery Service config has no cloud matchers.
func (d DiscoveryConfig) IsEmpty() bool {
	return len(d.AWSMatchers) == 0 &&
		len(d.AzureMatchers) == 0 && len(d.GCPMatchers) == 0
}

// ParseHeader parses the provided string as a http header.
func ParseHeader(header string) (*Header, error) {
	parts := strings.SplitN(header, ":", 2)
	if len(parts) != 2 {
		return nil, trace.BadParameter("failed to parse %q as http header", header)
	}
	name := strings.TrimSpace(parts[0])
	value := strings.TrimSpace(parts[1])
	if !httpguts.ValidHeaderFieldName(name) {
		return nil, trace.BadParameter("invalid http header name: %q", header)
	}
	if !httpguts.ValidHeaderFieldValue(value) {
		return nil, trace.BadParameter("invalid http header value: %q", header)
	}
	return &Header{
		Name:  name,
		Value: value,
	}, nil
}

// ParseHeaders parses the provided list as http headers.
func ParseHeaders(headers []string) (headersOut []Header, err error) {
	for _, header := range headers {
		h, err := ParseHeader(header)
		if err != nil {
			return nil, trace.Wrap(err)
		}
		headersOut = append(headersOut, *h)
	}
	return headersOut, nil
}

// AppAWS contains additional options for AWS applications.
type AppAWS struct {
	// ExternalID is the AWS External ID used when assuming roles in this app.
	ExternalID string
}

// MakeDefaultConfig creates a new Config structure and populates it with defaults
func MakeDefaultConfig() (config *Config) {
	config = &Config{}
	ApplyDefaults(config)
	return config
}

// ApplyDefaults applies default values to the existing config structure
func ApplyDefaults(cfg *Config) {
	// Get defaults for Cipher, Kex algorithms, and MAC algorithms from
	// golang.org/x/crypto/ssh default config.
	var sc ssh.Config
	sc.SetDefaults()

	cfg.Version = defaults.TeleportConfigVersionV1

	if cfg.Log == nil {
		cfg.Log = utils.NewLogger()
	}

	// Remove insecure and (borderline insecure) cryptographic primitives from
	// default configuration. These can still be added back in file configuration by
	// users, but not supported by default by Teleport. See #1856 for more
	// details.
	kex := utils.RemoveFromSlice(sc.KeyExchanges,
		defaults.DiffieHellmanGroup1SHA1,
		defaults.DiffieHellmanGroup14SHA1)
	macs := utils.RemoveFromSlice(sc.MACs,
		defaults.HMACSHA1,
		defaults.HMACSHA196)

	hostname, err := os.Hostname()
	if err != nil {
		hostname = "localhost"
		cfg.Log.Errorf("Failed to determine hostname: %v.", err)
	}

	// Global defaults.
	cfg.Hostname = hostname
	cfg.DataDir = defaults.DataDir
	cfg.Console = os.Stdout
	cfg.CipherSuites = utils.DefaultCipherSuites()
	cfg.Ciphers = sc.Ciphers
	cfg.KEXAlgorithms = kex
	cfg.MACAlgorithms = macs

	// Auth service defaults.
	cfg.Auth.Enabled = true
	cfg.Auth.ListenAddr = *defaults.AuthListenAddr()
	cfg.Auth.StorageConfig.Type = lite.GetName()
	cfg.Auth.StorageConfig.Params = backend.Params{defaults.BackendPath: filepath.Join(cfg.DataDir, defaults.BackendDir)}
	cfg.Auth.StaticTokens = types.DefaultStaticTokens()
	cfg.Auth.AuditConfig = types.DefaultClusterAuditConfig()
	cfg.Auth.NetworkingConfig = types.DefaultClusterNetworkingConfig()
	cfg.Auth.SessionRecordingConfig = types.DefaultSessionRecordingConfig()
	cfg.Auth.Preference = types.DefaultAuthPreference()
	defaults.ConfigureLimiter(&cfg.Auth.Limiter)
	cfg.Auth.LicenseFile = filepath.Join(cfg.DataDir, defaults.LicenseFile)

	cfg.Proxy.WebAddr = *defaults.ProxyWebListenAddr()
	// Proxy service defaults.
	cfg.Proxy.Enabled = true
	cfg.Proxy.Kube.Enabled = false

	defaults.ConfigureLimiter(&cfg.Proxy.Limiter)

	// SSH service defaults.
	cfg.SSH.Enabled = true
	cfg.SSH.Shell = defaults.DefaultShell
	defaults.ConfigureLimiter(&cfg.SSH.Limiter)
	cfg.SSH.PAM = &pam.Config{Enabled: false}
	cfg.SSH.BPF = &bpf.Config{Enabled: false}
	cfg.SSH.RestrictedSession = &bpf.RestrictedSessionConfig{Enabled: false}
	cfg.SSH.AllowTCPForwarding = true
	cfg.SSH.AllowFileCopying = true

	// Kubernetes service defaults.
	cfg.Kube.Enabled = false
	defaults.ConfigureLimiter(&cfg.Kube.Limiter)

	// Apps service defaults. It's disabled by default.
	cfg.Apps.Enabled = false

	// Databases proxy service is disabled by default.
	cfg.Databases.Enabled = false
	defaults.ConfigureLimiter(&cfg.Databases.Limiter)

	// Metrics service defaults.
	cfg.Metrics.Enabled = false

	// Windows desktop service is disabled by default.
	cfg.WindowsDesktop.Enabled = false
	defaults.ConfigureLimiter(&cfg.WindowsDesktop.ConnLimiter)

	cfg.RotationConnectionInterval = defaults.HighResPollingPeriod
	cfg.MaxRetryPeriod = defaults.MaxWatcherBackoff
	cfg.ConnectFailureC = make(chan time.Duration, 1)
	cfg.CircuitBreakerConfig = breaker.DefaultBreakerConfig(cfg.Clock)
}

// ApplyFIPSDefaults updates default configuration to be FedRAMP/FIPS 140-2
// compliant.
func ApplyFIPSDefaults(cfg *Config) {
	cfg.FIPS = true

	// Update TLS and SSH cryptographic primitives.
	cfg.CipherSuites = defaults.FIPSCipherSuites
	cfg.Ciphers = defaults.FIPSCiphers
	cfg.KEXAlgorithms = defaults.FIPSKEXAlgorithms
	cfg.MACAlgorithms = defaults.FIPSMACAlgorithms

	// Only SSO based authentication is supported in FIPS mode. The SSO
	// provider is where any FedRAMP/FIPS 140-2 compliance (like password
	// complexity) should be enforced.
	cfg.Auth.Preference.SetAllowLocalAuth(false)

	// Update cluster configuration to record sessions at node, this way the
	// entire cluster is FedRAMP/FIPS 140-2 compliant.
	cfg.Auth.SessionRecordingConfig.SetMode(types.RecordAtNode)
}<|MERGE_RESOLUTION|>--- conflicted
+++ resolved
@@ -950,11 +950,8 @@
 type DatabaseAzure struct {
 	// ResourceID is the Azure fully qualified ID for the resource.
 	ResourceID string
-<<<<<<< HEAD
-=======
 	// IsFlexiServer is true if the database is an Azure Flexible server.
 	IsFlexiServer bool
->>>>>>> af251b47
 }
 
 // CheckAndSetDefaults validates database Active Directory configuration.
