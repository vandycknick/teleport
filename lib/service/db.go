/*
Copyright 2020-2021 Gravitational, Inc.

Licensed under the Apache License, Version 2.0 (the "License");
you may not use this file except in compliance with the License.
You may obtain a copy of the License at

    http://www.apache.org/licenses/LICENSE-2.0

Unless required by applicable law or agreed to in writing, software
distributed under the License is distributed on an "AS IS" BASIS,
WITHOUT WARRANTIES OR CONDITIONS OF ANY KIND, either express or implied.
See the License for the specific language governing permissions and
limitations under the License.
*/

package service

import (
	"github.com/gravitational/teleport"
	"github.com/gravitational/teleport/api/types"
	"github.com/gravitational/teleport/lib/auth"
	"github.com/gravitational/teleport/lib/events"
	"github.com/gravitational/teleport/lib/events/filesessions"
	"github.com/gravitational/teleport/lib/limiter"
	"github.com/gravitational/teleport/lib/reversetunnel"
	"github.com/gravitational/teleport/lib/services"
	"github.com/gravitational/teleport/lib/srv/db"
	"github.com/gravitational/teleport/lib/utils"

	"github.com/gravitational/trace"
)

func (process *TeleportProcess) initDatabases() {
	if len(process.Config.Databases.Databases) == 0 &&
		len(process.Config.Databases.ResourceMatchers) == 0 &&
		len(process.Config.Databases.AWSMatchers) == 0 {
		return
	}
	process.registerWithAuthServer(types.RoleDatabase, DatabasesIdentityEvent)
	process.RegisterCriticalFunc("db.init", process.initDatabaseService)
}

func (process *TeleportProcess) initDatabaseService() (retErr error) {
	log := process.log.WithField(trace.Component, teleport.Component(
		teleport.ComponentDatabase, process.id))

	eventsCh := make(chan Event)
	process.WaitForEvent(process.ExitContext(), DatabasesIdentityEvent, eventsCh)

	var event Event
	select {
	case event = <-eventsCh:
		log.Debugf("Received event %q.", event.Name)
	case <-process.ExitContext().Done():
		log.Debug("Process is exiting.")
		return nil
	}

	conn, ok := (event.Payload).(*Connector)
	if !ok {
		return trace.BadParameter("unsupported event payload type %q", event.Payload)
	}
	accessPoint, err := process.newLocalCacheForDatabase(conn.Client, []string{teleport.ComponentDatabase})
	if err != nil {
		return trace.Wrap(err)
	}
	resp, err := accessPoint.GetClusterNetworkingConfig(process.ExitContext())
	if err != nil {
		return trace.Wrap(err)
	}

	tunnelAddrResolver := conn.TunnelProxyResolver()
	if tunnelAddrResolver == nil {
		tunnelAddrResolver = process.singleProcessModeResolver(resp.GetProxyListenerMode())
	}

	// Start uploader that will scan a path on disk and upload completed
	// sessions to the auth server.
	uploaderCfg := filesessions.UploaderConfig{
		Streamer: accessPoint,
		AuditLog: conn.Client,
	}
	completerCfg := events.UploadCompleterConfig{
		SessionTracker: conn.Client,
	}
	err = process.initUploaderService(uploaderCfg, completerCfg)
	if err != nil {
		return trace.Wrap(err)
	}

	// Create database resources from databases defined in the static configuration.
	var databases types.Databases
	for _, db := range process.Config.Databases.Databases {
		db, err := types.NewDatabaseV3(
			types.Metadata{
				Name:        db.Name,
				Description: db.Description,
				Labels:      db.StaticLabels,
			},
			types.DatabaseSpecV3{
				Protocol: db.Protocol,
				URI:      db.URI,
				CACert:   string(db.TLS.CACert),
				TLS: types.DatabaseTLS{
					CACert:     string(db.TLS.CACert),
					ServerName: db.TLS.ServerName,
					Mode:       db.TLS.Mode.ToProto(),
				},
				MySQL: types.MySQLOptions{
					ServerVersion: db.MySQL.ServerVersion,
				},
				AWS: types.AWS{
					Region: db.AWS.Region,
					Redshift: types.Redshift{
						ClusterID: db.AWS.Redshift.ClusterID,
					},
					RDS: types.RDS{
						InstanceID: db.AWS.RDS.InstanceID,
						ClusterID:  db.AWS.RDS.ClusterID,
					},
					ElastiCache: types.ElastiCache{
						ReplicationGroupID: db.AWS.ElastiCache.ReplicationGroupID,
					},
					SecretStore: types.SecretStore{
						KeyPrefix: db.AWS.SecretStore.KeyPrefix,
						KMSKeyID:  db.AWS.SecretStore.KMSKeyID,
					},
				},
				GCP: types.GCPCloudSQL{
					ProjectID:  db.GCP.ProjectID,
					InstanceID: db.GCP.InstanceID,
				},
				DynamicLabels: types.LabelsToV2(db.DynamicLabels),
				AD: types.AD{
					KeytabFile: db.AD.KeytabFile,
					Krb5File:   db.AD.Krb5File,
					Domain:     db.AD.Domain,
					SPN:        db.AD.SPN,
				},
			})
		if err != nil {
			return trace.Wrap(err)
		}
		databases = append(databases, db)
	}

	clusterName := conn.ServerIdentity.Cert.Extensions[utils.CertExtensionAuthority]

	lockWatcher, err := services.NewLockWatcher(process.ExitContext(), services.LockWatcherConfig{
		ResourceWatcherConfig: services.ResourceWatcherConfig{
			Component: teleport.ComponentDatabase,
			Log:       log,
			Client:    conn.Client,
		},
	})
	if err != nil {
		return trace.Wrap(err)
	}

	authorizer, err := auth.NewAuthorizer(clusterName, accessPoint, lockWatcher)
	if err != nil {
		return trace.Wrap(err)
	}
	tlsConfig, err := conn.ServerIdentity.TLSConfig(process.Config.CipherSuites)
	if err != nil {
		return trace.Wrap(err)
	}

	asyncEmitter, err := process.newAsyncEmitter(conn.Client)
	if err != nil {
		return trace.Wrap(err)
	}
	defer func() {
		if retErr != nil {
			warnOnErr(asyncEmitter.Close(), process.log)
		}
	}()

	streamer, err := events.NewCheckingStreamer(events.CheckingStreamerConfig{
		Inner:       conn.Client,
		Clock:       process.Clock,
		ClusterName: clusterName,
	})
	if err != nil {
		return trace.Wrap(err)
	}

	connLimiter, err := limiter.NewLimiter(process.Config.Databases.Limiter)
	if err != nil {
		return trace.Wrap(err)
	}

	proxyGetter := reversetunnel.NewConnectedProxyGetter()

	// Create and start the database service.
	dbService, err := db.New(process.ExitContext(), db.Config{
		Clock:       process.Clock,
		DataDir:     process.Config.DataDir,
		AuthClient:  conn.Client,
		AccessPoint: accessPoint,
		StreamEmitter: &events.StreamerAndEmitter{
			Emitter:  asyncEmitter,
			Streamer: streamer,
		},
<<<<<<< HEAD
		Authorizer:           authorizer,
		TLSConfig:            tlsConfig,
		Limiter:              connLimiter,
		GetRotation:          process.getRotation,
		Hostname:             process.Config.Hostname,
		HostID:               process.Config.HostUUID,
		Databases:            databases,
		ResourceMatchers:     process.Config.Databases.ResourceMatchers,
		AWSMatchers:          process.Config.Databases.AWSMatchers,
		OnHeartbeat:          process.onHeartbeat(teleport.ComponentDatabase),
		LockWatcher:          lockWatcher,
		ConnectedProxyGetter: proxyGetter,
=======
		Authorizer:       authorizer,
		TLSConfig:        tlsConfig,
		Limiter:          connLimiter,
		GetRotation:      process.getRotation,
		Hostname:         process.Config.Hostname,
		HostID:           process.Config.HostUUID,
		Databases:        databases,
		CloudLabels:      process.cloudLabels,
		ResourceMatchers: process.Config.Databases.ResourceMatchers,
		AWSMatchers:      process.Config.Databases.AWSMatchers,
		OnHeartbeat:      process.onHeartbeat(teleport.ComponentDatabase),
		LockWatcher:      lockWatcher,
>>>>>>> c3736c7c
	})
	if err != nil {
		return trace.Wrap(err)
	}
	if err := dbService.Start(process.ExitContext()); err != nil {
		return trace.Wrap(err)
	}
	defer func() {
		if retErr != nil {
			warnOnErr(dbService.Close(), process.log)
		}
	}()

	// Create and start the agent pool.
	agentPool, err := reversetunnel.NewAgentPool(
		process.ExitContext(),
		reversetunnel.AgentPoolConfig{
			Component:            teleport.ComponentDatabase,
			HostUUID:             conn.ServerIdentity.ID.HostUUID,
			Resolver:             tunnelAddrResolver,
			Client:               conn.Client,
			Server:               dbService,
			AccessPoint:          conn.Client,
			HostSigner:           conn.ServerIdentity.KeySigner,
			Cluster:              clusterName,
			FIPS:                 process.Config.FIPS,
			ConnectedProxyGetter: proxyGetter,
		})
	if err != nil {
		return trace.Wrap(err)
	}
	if err := agentPool.Start(); err != nil {
		return trace.Wrap(err)
	}
	defer func() {
		if retErr != nil {
			agentPool.Stop()
		}
	}()

	// Execute this when the process running database proxy service exits.
	process.OnExit("db.stop", func(payload interface{}) {
		log.Info("Shutting down.")
		if dbService != nil {
			warnOnErr(dbService.Close(), process.log)
		}
		if asyncEmitter != nil {
			warnOnErr(asyncEmitter.Close(), process.log)
		}
		if agentPool != nil {
			agentPool.Stop()
		}
		warnOnErr(conn.Close(), log)
		log.Info("Exited.")
	})

	process.BroadcastEvent(Event{Name: DatabasesReady, Payload: nil})
	log.Infof("Database service has successfully started: %v.", databases)

	// Block and wait while the server and agent pool are running.
	if err := dbService.Wait(); err != nil {
		return trace.Wrap(err)
	}
	agentPool.Wait()

	return nil
}<|MERGE_RESOLUTION|>--- conflicted
+++ resolved
@@ -203,7 +203,6 @@
 			Emitter:  asyncEmitter,
 			Streamer: streamer,
 		},
-<<<<<<< HEAD
 		Authorizer:           authorizer,
 		TLSConfig:            tlsConfig,
 		Limiter:              connLimiter,
@@ -211,25 +210,12 @@
 		Hostname:             process.Config.Hostname,
 		HostID:               process.Config.HostUUID,
 		Databases:            databases,
+		CloudLabels:          process.cloudLabels,
 		ResourceMatchers:     process.Config.Databases.ResourceMatchers,
 		AWSMatchers:          process.Config.Databases.AWSMatchers,
 		OnHeartbeat:          process.onHeartbeat(teleport.ComponentDatabase),
 		LockWatcher:          lockWatcher,
 		ConnectedProxyGetter: proxyGetter,
-=======
-		Authorizer:       authorizer,
-		TLSConfig:        tlsConfig,
-		Limiter:          connLimiter,
-		GetRotation:      process.getRotation,
-		Hostname:         process.Config.Hostname,
-		HostID:           process.Config.HostUUID,
-		Databases:        databases,
-		CloudLabels:      process.cloudLabels,
-		ResourceMatchers: process.Config.Databases.ResourceMatchers,
-		AWSMatchers:      process.Config.Databases.AWSMatchers,
-		OnHeartbeat:      process.onHeartbeat(teleport.ComponentDatabase),
-		LockWatcher:      lockWatcher,
->>>>>>> c3736c7c
 	})
 	if err != nil {
 		return trace.Wrap(err)
