--- conflicted
+++ resolved
@@ -48,8 +48,6 @@
 	return cmp.Equal(lhs, rhs,
 		ignoreProtoXXXFields(),
 		cmpopts.IgnoreFields(types.Metadata{}, "ID"),
-<<<<<<< HEAD
-=======
 		// Optimize types.CAKeySet comparison.
 		cmp.Comparer(func(a, b types.CAKeySet) bool {
 			// Note that Clone drops XXX_ fields. And it's benchmarked that cloning
@@ -58,7 +56,6 @@
 			bClone := b.Clone()
 			return proto.Equal(&aClone, &bClone)
 		}),
->>>>>>> af251b47
 	)
 }
 
