/*
Copyright 2015-2021 Gravitational, Inc.

Licensed under the Apache License, Version 2.0 (the "License");
you may not use this file except in compliance with the License.
You may obtain a copy of the License at

    http://www.apache.org/licenses/LICENSE-2.0

Unless required by applicable law or agreed to in writing, software
distributed under the License is distributed on an "AS IS" BASIS,
WITHOUT WARRANTIES OR CONDITIONS OF ANY KIND, either express or implied.
See the License for the specific language governing permissions and
limitations under the License.
*/

package config

import (
	"bytes"
	"crypto/tls"
	"encoding/base64"
	"errors"
	"fmt"
	"io"
	"io/fs"
	"net"
	"net/url"
	"os"
	"strings"
	"time"

	"github.com/aws/aws-sdk-go/aws/endpoints"
	"github.com/gravitational/trace"
	log "github.com/sirupsen/logrus"
	"golang.org/x/crypto/acme"
	"golang.org/x/crypto/ssh"
	"golang.org/x/exp/maps"
	"golang.org/x/exp/slices"
	"gopkg.in/yaml.v2"

	"github.com/gravitational/teleport"
	"github.com/gravitational/teleport/api/constants"
	"github.com/gravitational/teleport/api/types"
	"github.com/gravitational/teleport/api/types/installers"
	apiutils "github.com/gravitational/teleport/api/utils"
	"github.com/gravitational/teleport/api/utils/tlsutils"
	"github.com/gravitational/teleport/lib/backend"
	"github.com/gravitational/teleport/lib/bpf"
	"github.com/gravitational/teleport/lib/client"
	"github.com/gravitational/teleport/lib/defaults"
	"github.com/gravitational/teleport/lib/pam"
	"github.com/gravitational/teleport/lib/service"
	"github.com/gravitational/teleport/lib/services"
	"github.com/gravitational/teleport/lib/sshutils/x11"
	"github.com/gravitational/teleport/lib/utils"
)

// FileConfig structure represents the teleport configuration stored in a config file
// in YAML format (usually /etc/teleport.yaml)
//
// Use config.ReadFromFile() to read the parsed FileConfig from a YAML file.
type FileConfig struct {
	Version string `yaml:"version,omitempty"`
	Global  `yaml:"teleport,omitempty"`
	Auth    Auth  `yaml:"auth_service,omitempty"`
	SSH     SSH   `yaml:"ssh_service,omitempty"`
	Proxy   Proxy `yaml:"proxy_service,omitempty"`
	Kube    Kube  `yaml:"kubernetes_service,omitempty"`

	// Apps is the "app_service" section in Teleport file configuration which
	// defines application access configuration.
	Apps Apps `yaml:"app_service,omitempty"`

	// Databases is the "db_service" section in Teleport configuration file
	// that defines database access configuration.
	Databases Databases `yaml:"db_service,omitempty"`

	// Metrics is the "metrics_service" section in Teleport configuration file
	// that defines the metrics service configuration
	Metrics Metrics `yaml:"metrics_service,omitempty"`

	// WindowsDesktop is the "windows_desktop_service" that defines the
	// configuration for Windows Desktop Access.
	WindowsDesktop WindowsDesktopService `yaml:"windows_desktop_service,omitempty"`

	// Tracing is the "tracing_service" section in Teleport configuration file
	Tracing TracingService `yaml:"tracing_service,omitempty"`

	// Discovery is the "discovery_service" section in the Teleport
	// configuration file
	Discovery Discovery `yaml:"discovery_service,omitempty"`
}

// ReadFromFile reads Teleport configuration from a file. Currently only YAML
// format is supported
func ReadFromFile(filePath string) (*FileConfig, error) {
	f, err := os.Open(filePath)
	if err != nil {
		if errors.Is(err, fs.ErrPermission) {
			return nil, trace.Wrap(err, "failed to open file for Teleport configuration: %v. Ensure that you are running as a user with appropriate permissions.", filePath)
		}
		return nil, trace.Wrap(err, "failed to open file for Teleport configuration at %v", filePath)
	}
	defer f.Close()
	return ReadConfig(f)
}

// ReadFromString reads values from base64 encoded byte string
func ReadFromString(configString string) (*FileConfig, error) {
	data, err := base64.StdEncoding.DecodeString(configString)
	if err != nil {
		return nil, trace.BadParameter(
			"configuration should be base64 encoded: %v", err)
	}
	return ReadConfig(bytes.NewBuffer(data))
}

// ReadConfig reads Teleport configuration from reader in YAML format
func ReadConfig(reader io.Reader) (*FileConfig, error) {
	// read & parse YAML config:
	bytes, err := io.ReadAll(reader)
	if err != nil {
		return nil, trace.Wrap(err, "failed reading Teleport configuration")
	}
	var fc FileConfig

	if err := yaml.UnmarshalStrict(bytes, &fc); err != nil {
		// Remove all newlines in the YAML error, to avoid escaping when printing.
		return nil, trace.BadParameter("failed parsing the config file: %s", strings.Replace(err.Error(), "\n", "", -1))
	}
	if err := fc.CheckAndSetDefaults(); err != nil {
		return nil, trace.BadParameter("failed to parse Teleport configuration: %v", err)
	}
	return &fc, nil
}

// SampleFlags specifies standalone configuration parameters
type SampleFlags struct {
	// ClusterName is an optional cluster name
	ClusterName string
	// LicensePath adds license path to config
	LicensePath string
	// ACMEEmail is acme email
	ACMEEmail string
	// ACMEEnabled turns on ACME
	ACMEEnabled bool
	// Version is the Teleport Configuration version.
	Version string
	// PublicAddr sets the hostport the proxy advertises for the HTTP endpoint.
	PublicAddr string
	// KeyFile is a TLS key file
	KeyFile string
	// CertFile is a TLS Certificate file
	CertFile string
	// DataDir is a path to a directory where Teleport keep its data
	DataDir string
	// AuthToken is a token to register with an auth server
	AuthToken string
	// Roles is a list of comma-separated roles to create a config file with
	Roles string
	// AuthServer is the address of the auth server
	AuthServer string
	// ProxyAddress is the address of the proxy
	ProxyAddress string
	// AppName is the name of the application to start
	AppName string
	// AppURI is the internal address of the application to proxy
	AppURI string
	// NodeLabels is list of labels in the format `foo=bar,baz=bax` to add to newly created nodes.
	NodeLabels string
	// CAPin is the SKPI hash of the CA used to verify the Auth Server. Can be
	// a single value or a list.
	CAPin string
	// JoinMethod is the method that will be used to join the cluster, either "token", "iam" or "ec2"
	JoinMethod string
	// NodeName is the name of the teleport node
	NodeName string
}

// MakeSampleFileConfig returns a sample config to start
// a standalone server
func MakeSampleFileConfig(flags SampleFlags) (fc *FileConfig, err error) {
	if (flags.KeyFile == "") != (flags.CertFile == "") { // xor
		return nil, trace.BadParameter("please provide both --key-file and --cert-file")
	}

	if flags.ACMEEnabled {
		if flags.ClusterName == "" {
			return nil, trace.BadParameter("please provide --cluster-name when using ACME, for example --cluster-name=example.com")
		}
		if flags.CertFile != "" {
			return nil, trace.BadParameter("could not use --key-file/--cert-file when ACME is enabled")
		}
	}

	conf := service.MakeDefaultConfig()

	var g Global

	if flags.NodeName != "" {
		g.NodeName = flags.NodeName
	} else {
		g.NodeName = conf.Hostname
	}
	g.Logger.Output = "stderr"
	g.Logger.Severity = "INFO"
	g.Logger.Format.Output = "text"

	g.DataDir = flags.DataDir
	if g.DataDir == "" {
		g.DataDir = defaults.DataDir
	}

	joinMethod := flags.JoinMethod
	if joinMethod == "" && flags.AuthToken != "" {
		joinMethod = string(types.JoinMethodToken)
	}
	g.JoinParams = JoinParams{
		TokenName: flags.AuthToken,
		Method:    types.JoinMethod(joinMethod),
	}

	if flags.Version == defaults.TeleportConfigVersionV3 {
		if flags.AuthServer != "" && flags.ProxyAddress != "" {
			return nil, trace.BadParameter("--proxy and --auth-server cannot both be set")
		} else if flags.AuthServer != "" {
			g.AuthServer = flags.AuthServer
		} else if flags.ProxyAddress != "" {
			g.ProxyServer = flags.ProxyAddress
		}
	} else {
		if flags.AuthServer != "" {
			g.AuthServers = []string{flags.AuthServer}
		}
		if flags.ProxyAddress != "" {
			return nil, trace.BadParameter("--proxy cannot be used with configuration versions older than v3")
		}
	}

	g.CAPin = strings.Split(flags.CAPin, ",")

	roles := roleMapFromFlags(flags)

	// SSH config:
	s, err := makeSampleSSHConfig(conf, flags, roles[defaults.RoleNode])
	if err != nil {
		return nil, trace.Wrap(err)
	}

	// Auth config:
	a := makeSampleAuthConfig(conf, flags, roles[defaults.RoleAuthService])

	// sample proxy config:
	p, err := makeSampleProxyConfig(conf, flags, roles[defaults.RoleProxy])
	if err != nil {
		return nil, trace.Wrap(err)
	}

	// Apps config:
	apps, err := makeSampleAppsConfig(conf, flags, roles[defaults.RoleApp])
	if err != nil {
		return nil, trace.Wrap(err)
	}

	// DB config:
	var dbs Databases
	if roles[defaults.RoleDatabase] {
		// keep it disable since `teleport configure` don't have all the necessary flags
		// for this kind of resource
		dbs.EnabledFlag = "no"
	}

	// WindowsDesktop config:
	var d WindowsDesktopService
	if roles[defaults.RoleWindowsDesktop] {
		// keep it disable since `teleport configure` don't have all the necessary flags
		// for this kind of resource
		d.EnabledFlag = "no"
	}

	fc = &FileConfig{
		Version:        flags.Version,
		Global:         g,
		Proxy:          p,
		SSH:            s,
		Auth:           a,
		Apps:           apps,
		Databases:      dbs,
		WindowsDesktop: d,
	}
	return fc, nil
}

func makeSampleSSHConfig(conf *service.Config, flags SampleFlags, enabled bool) (SSH, error) {
	var s SSH
	if enabled {
		s.EnabledFlag = "yes"
		s.ListenAddress = conf.SSH.Addr.Addr
		s.Commands = []CommandLabel{
			{
				Name:    "hostname",
				Command: []string{"hostname"},
				Period:  time.Minute,
			},
		}
		labels, err := client.ParseLabelSpec(flags.NodeLabels)
		if err != nil {
			return s, trace.Wrap(err)
		}
		s.Labels = labels
	} else {
		s.EnabledFlag = "no"
	}

	return s, nil
}

func makeSampleAuthConfig(conf *service.Config, flags SampleFlags, enabled bool) Auth {
	var a Auth
	if enabled {
		a.ListenAddress = conf.Auth.ListenAddr.Addr
		a.ClusterName = ClusterName(flags.ClusterName)
		a.EnabledFlag = "yes"

		if flags.LicensePath != "" {
			a.LicenseFile = flags.LicensePath
		}

		// from config v2 onwards, we support `proxy_listener_mode`, so we set it to `multiplex`
		if flags.Version != defaults.TeleportConfigVersionV1 {
			a.ProxyListenerMode = types.ProxyListenerMode_Multiplex
		}
	} else {
		a.EnabledFlag = "no"
	}

	return a
}

func makeSampleProxyConfig(conf *service.Config, flags SampleFlags, enabled bool) (Proxy, error) {
	var p Proxy
	if enabled {
		p.EnabledFlag = "yes"
		p.ListenAddress = conf.Proxy.SSHAddr.Addr
		if flags.ACMEEnabled {
			p.ACME.EnabledFlag = "yes"
			p.ACME.Email = flags.ACMEEmail
			// ACME uses TLS-ALPN-01 challenge that requires port 443
			// https://letsencrypt.org/docs/challenge-types/#tls-alpn-01
			p.PublicAddr = apiutils.Strings{net.JoinHostPort(flags.ClusterName, fmt.Sprintf("%d", teleport.StandardHTTPSPort))}
			p.WebAddr = net.JoinHostPort(defaults.BindIP, fmt.Sprintf("%d", teleport.StandardHTTPSPort))
		}
		if flags.PublicAddr != "" {
			// default to 443 if port is not specified
			publicAddr, err := utils.ParseHostPortAddr(flags.PublicAddr, teleport.StandardHTTPSPort)
			if err != nil {
				return Proxy{}, trace.Wrap(err)
			}
			p.PublicAddr = apiutils.Strings{publicAddr.String()}

			// use same port for web addr
			webPort := publicAddr.Port(teleport.StandardHTTPSPort)
			p.WebAddr = net.JoinHostPort(defaults.BindIP, fmt.Sprintf("%d", webPort))
		}
		if flags.KeyFile != "" && flags.CertFile != "" {
			if _, err := tls.LoadX509KeyPair(flags.CertFile, flags.KeyFile); err != nil {
				return Proxy{}, trace.Wrap(err, "failed to load x509 key pair from --key-file and --cert-file")
			}

			p.KeyPairs = append(p.KeyPairs, KeyPair{
				PrivateKey:  flags.KeyFile,
				Certificate: flags.CertFile,
			})
		}
	} else {
		p.EnabledFlag = "no"
	}

	return p, nil
}

func makeSampleAppsConfig(conf *service.Config, flags SampleFlags, enabled bool) (Apps, error) {
	var apps Apps
	// assume users want app role if they added app name and/or uri but didn't add app role
	if enabled || flags.AppURI != "" || flags.AppName != "" {
		if flags.AppURI == "" || flags.AppName == "" {
			return Apps{}, trace.BadParameter("please provide both --app-name and --app-uri")
		}

		apps.EnabledFlag = "yes"
		apps.Apps = []*App{
			{
				Name: flags.AppName,
				URI:  flags.AppURI,
			},
		}
	}

	return apps, nil
}

func roleMapFromFlags(flags SampleFlags) map[string]bool {
	// if no roles are provided via CLI, return the default roles
	if flags.Roles == "" {
		return map[string]bool{
			defaults.RoleProxy:       true,
			defaults.RoleNode:        true,
			defaults.RoleAuthService: true,
		}
	}

	roles := splitRoles(flags.Roles)
	m := make(map[string]bool)
	for _, r := range roles {
		m[r] = true
	}

	return m
}

// DebugDumpToYAML allows for quick YAML dumping of the config
func (conf *FileConfig) DebugDumpToYAML() string {
	bytes, err := yaml.Marshal(&conf)
	if err != nil {
		panic(err)
	}
	return string(bytes)
}

// CheckAndSetDefaults sets defaults and ensures that the ciphers, kex
// algorithms, and mac algorithms set are supported by golang.org/x/crypto/ssh.
// This ensures we don't start Teleport with invalid configuration.
func (conf *FileConfig) CheckAndSetDefaults() error {
	conf.Auth.defaultEnabled = true
	conf.Proxy.defaultEnabled = true
	conf.SSH.defaultEnabled = true
	conf.Kube.defaultEnabled = false
	if conf.Version == "" {
		conf.Version = defaults.TeleportConfigVersionV1
	}

	var sc ssh.Config
	sc.SetDefaults()

	for _, c := range conf.Ciphers {
		if !slices.Contains(sc.Ciphers, c) {
			return trace.BadParameter("cipher algorithm %q is not supported; supported algorithms: %q", c, sc.Ciphers)
		}
	}
	for _, k := range conf.KEXAlgorithms {
		if !slices.Contains(sc.KeyExchanges, k) {
			return trace.BadParameter("KEX algorithm %q is not supported; supported algorithms: %q", k, sc.KeyExchanges)
		}
	}
	for _, m := range conf.MACAlgorithms {
		if !slices.Contains(sc.MACs, m) {
			return trace.BadParameter("MAC algorithm %q is not supported; supported algorithms: %q", m, sc.MACs)
		}
	}

	if err := checkAndSetDefaultsForAWSMatchers(conf.Discovery.AWSMatchers); err != nil {
		return trace.Wrap(err)
	}
	if err := checkAndSetDefaultsForAzureMatchers(conf.Discovery.AzureMatchers); err != nil {
		return trace.Wrap(err)
	}
	if err := checkAndSetDefaultsForGCPMatchers(conf.Discovery.GCPMatchers); err != nil {
		return trace.Wrap(err)
	}

	return nil
}

// awsRegions returns the list of all regions available on every aws partition.
// It is used to validate the AWSMatcher.Regions values.
func awsRegions() []string {
	var regions []string
	partitions := endpoints.DefaultPartitions()
	for _, partition := range partitions {
		regions = append(regions, maps.Keys(partition.Regions())...)
	}
	return regions
}

// checkAndSetDefaultsForAWSMatchers sets the default values for discovery AWS matchers
// and validates the provided types.
func checkAndSetDefaultsForAWSMatchers(matcherInput []AWSMatcher) error {
	regions := awsRegions()
	for i := range matcherInput {
		matcher := &matcherInput[i]
		for _, matcherType := range matcher.Types {
			if !slices.Contains(services.SupportedAWSMatchers, matcherType) {
				return trace.BadParameter("discovery service type does not support %q, supported resource types are: %v",
					matcherType, services.SupportedAWSMatchers)
<<<<<<< HEAD
			}
		}

		if len(matcher.Regions) == 0 {
			return trace.BadParameter("discovery service requires at least one region; supported regions are: %v",
				regions)
		}

		for _, region := range matcher.Regions {
			if !slices.Contains(regions, region) {
				return trace.BadParameter("discovery service does not support region %q; supported regions are: %v",
					region, regions)
			}
		}

=======
			}
		}

		if len(matcher.Regions) == 0 {
			return trace.BadParameter("discovery service requires at least one region; supported regions are: %v",
				regions)
		}

		for _, region := range matcher.Regions {
			if !slices.Contains(regions, region) {
				return trace.BadParameter("discovery service does not support region %q; supported regions are: %v",
					region, regions)
			}
		}

>>>>>>> 9262f956
		if matcher.Tags == nil || len(matcher.Tags) == 0 {
			matcher.Tags = map[string]apiutils.Strings{types.Wildcard: {types.Wildcard}}
		}

		var installParams services.InstallerParams
		var err error

		if matcher.InstallParams == nil {
			matcher.InstallParams = &InstallParams{
				JoinParams: JoinParams{
					TokenName: defaults.IAMInviteTokenName,
					Method:    types.JoinMethodIAM,
				},
				ScriptName:      installers.InstallerScriptName,
				InstallTeleport: "",
				SSHDConfig:      defaults.SSHDConfigPath,
			}
			installParams, err = matcher.InstallParams.Parse()
			if err != nil {
				return trace.Wrap(err)
			}
		} else {
			if method := matcher.InstallParams.JoinParams.Method; method == "" {
				matcher.InstallParams.JoinParams.Method = types.JoinMethodIAM
			} else if method != types.JoinMethodIAM {
				return trace.BadParameter("only IAM joining is supported for EC2 auto-discovery")
			}

			if matcher.InstallParams.JoinParams.TokenName == "" {
				matcher.InstallParams.JoinParams.TokenName = defaults.IAMInviteTokenName
			}

			if matcher.InstallParams.SSHDConfig == "" {
				matcher.InstallParams.SSHDConfig = defaults.SSHDConfigPath
			}

			installParams, err = matcher.InstallParams.Parse()
			if err != nil {
				return trace.Wrap(err)
			}

			if installer := matcher.InstallParams.ScriptName; installer == "" {
				if installParams.InstallTeleport {
					matcher.InstallParams.ScriptName = installers.InstallerScriptName
				} else {
					matcher.InstallParams.ScriptName = installers.InstallerScriptNameAgentless
				}
			}
		}

		if matcher.SSM.DocumentName == "" {
			if installParams.InstallTeleport {
				matcher.SSM.DocumentName = defaults.AWSInstallerDocument
			} else {
				matcher.SSM.DocumentName = defaults.AWSAgentlessInstallerDocument
			}
		}
	}
	return nil
}

// checkAndSetDefaultsForAzureMatchers sets the default values for discovery Azure matchers
// and validates the provided types.
func checkAndSetDefaultsForAzureMatchers(matcherInput []AzureMatcher) error {
	for i := range matcherInput {
		matcher := &matcherInput[i]

		if len(matcher.Types) == 0 {
			return trace.BadParameter("At least one Azure discovery service type must be specified, the supported resource types are: %v",
				services.SupportedAzureMatchers)
		}

		for _, matcherType := range matcher.Types {
			if !slices.Contains(services.SupportedAzureMatchers, matcherType) {
				return trace.BadParameter("Azure discovery service type does not support %q resource type; supported resource types are: %v",
					matcherType, services.SupportedAzureMatchers)
			}
		}

		if slices.Contains(matcher.Regions, types.Wildcard) || len(matcher.Regions) == 0 {
			matcher.Regions = []string{types.Wildcard}
		}

		if slices.Contains(matcher.Subscriptions, types.Wildcard) || len(matcher.Subscriptions) == 0 {
			matcher.Subscriptions = []string{types.Wildcard}
		}

		if slices.Contains(matcher.ResourceGroups, types.Wildcard) || len(matcher.ResourceGroups) == 0 {
			matcher.ResourceGroups = []string{types.Wildcard}
		}

		if len(matcher.ResourceTags) == 0 {
			matcher.ResourceTags = map[string]apiutils.Strings{
				types.Wildcard: {types.Wildcard},
			}
		}

	}
	return nil
}

// checkAndSetDefaultsForGCPMatchers sets the default values for GCP matchers
// and validates the provided types.
func checkAndSetDefaultsForGCPMatchers(matcherInput []GCPMatcher) error {
	for i := range matcherInput {
		matcher := &matcherInput[i]

		if len(matcher.Types) == 0 {
			return trace.BadParameter("At least one GCP discovery service type must be specified, the supported resource types are: %v",
				services.SupportedGCPMatchers)
		}

		for _, matcherType := range matcher.Types {
			if !slices.Contains(services.SupportedGCPMatchers, matcherType) {
				return trace.BadParameter("GCP discovery service type does not support %q resource type; supported resource types are: %v",
					matcherType, services.SupportedGCPMatchers)
			}
		}

		if slices.Contains(matcher.Locations, types.Wildcard) || len(matcher.Locations) == 0 {
			matcher.Locations = []string{types.Wildcard}
		}

		if slices.Contains(matcher.ProjectIDs, types.Wildcard) {
			return trace.BadParameter("GCP discovery service project_ids does not support wildcards; please specify at least one value in project_ids.")
		}
		if len(matcher.ProjectIDs) == 0 {
			return trace.BadParameter("GCP discovery service project_ids does cannot be empty; please specify at least one value in project_ids.")
		}

		if len(matcher.Tags) == 0 {
			matcher.Tags = map[string]apiutils.Strings{
				types.Wildcard: {types.Wildcard},
			}
		}

	}
	return nil
}

// JoinParams configures the parameters for Simplified Node Joining.
type JoinParams struct {
	TokenName string           `yaml:"token_name"`
	Method    types.JoinMethod `yaml:"method"`
}

// ConnectionRate configures rate limiter
type ConnectionRate struct {
	Period  time.Duration `yaml:"period"`
	Average int64         `yaml:"average"`
	Burst   int64         `yaml:"burst"`
}

// ConnectionLimits sets up connection limiter
type ConnectionLimits struct {
	MaxConnections int64            `yaml:"max_connections"`
	MaxUsers       int              `yaml:"max_users"`
	Rates          []ConnectionRate `yaml:"rates,omitempty"`
}

// LegacyLog contains the old format of the 'format' field
// It is kept here for backwards compatibility and should always be maintained
// The custom yaml unmarshaler should automatically convert it into the new
// expected format.
type LegacyLog struct {
	// Output defines where logs go. It can be one of the following: "stderr", "stdout" or
	// a path to a log file
	Output string `yaml:"output,omitempty"`
	// Severity defines how verbose the log will be. Possible values are "error", "info", "warn"
	Severity string `yaml:"severity,omitempty"`
	// Format lists the output fields from KnownFormatFields. Example format: [timestamp, component, caller]
	Format []string `yaml:"format,omitempty"`
}

// Log configures teleport logging
type Log struct {
	// Output defines where logs go. It can be one of the following: "stderr", "stdout" or
	// a path to a log file
	Output string `yaml:"output,omitempty"`
	// Severity defines how verbose the log will be. Possible values are "error", "info", "warn"
	Severity string `yaml:"severity,omitempty"`
	// Format defines the logs output format and extra fields
	Format LogFormat `yaml:"format,omitempty"`
}

// LogFormat specifies the logs output format and extra fields
type LogFormat struct {
	// Output defines the output format. Possible values are 'text' and 'json'.
	Output string `yaml:"output,omitempty"`
	// ExtraFields lists the output fields from KnownFormatFields. Example format: [timestamp, component, caller]
	ExtraFields []string `yaml:"extra_fields,omitempty"`
}

func (l *Log) UnmarshalYAML(unmarshal func(interface{}) error) error {
	// the next two lines are needed because of an infinite loop issue
	// https://github.com/go-yaml/yaml/issues/107
	type logYAML Log
	log := (*logYAML)(l)
	if err := unmarshal(log); err != nil {
		if _, ok := err.(*yaml.TypeError); !ok {
			return err
		}

		var legacyLog LegacyLog
		if lerr := unmarshal(&legacyLog); lerr != nil {
			// return the original unmarshal error
			return err
		}

		l.Output = legacyLog.Output
		l.Severity = legacyLog.Severity
		l.Format.Output = "text"
		l.Format.ExtraFields = legacyLog.Format
		return nil
	}

	return nil
}

// Global is 'teleport' (global) section of the config file
type Global struct {
	NodeName string `yaml:"nodename,omitempty"`
	DataDir  string `yaml:"data_dir,omitempty"`
	PIDFile  string `yaml:"pid_file,omitempty"`

	JoinParams JoinParams `yaml:"join_params,omitempty"`

	// v1, v2
	AuthServers []string `yaml:"auth_servers,omitempty"`
	// AuthToken is the old way of configuring the token to be used by the
	// node to join the Teleport cluster. `JoinParams.TokenName` should be
	// used instead with `JoinParams.JoinMethod = types.JoinMethodToken`.
	AuthToken string `yaml:"auth_token,omitempty"`

	// v3
	AuthServer  string `yaml:"auth_server,omitempty"`
	ProxyServer string `yaml:"proxy_server,omitempty"`

	Limits      ConnectionLimits `yaml:"connection_limits,omitempty"`
	Logger      Log              `yaml:"log,omitempty"`
	Storage     backend.Config   `yaml:"storage,omitempty"`
	AdvertiseIP string           `yaml:"advertise_ip,omitempty"`
	CachePolicy CachePolicy      `yaml:"cache,omitempty"`

	// CipherSuites is a list of TLS ciphersuites that Teleport supports. If
	// omitted, a Teleport selected list of defaults will be used.
	CipherSuites []string `yaml:"ciphersuites,omitempty"`

	// Ciphers is a list of SSH ciphers that the server supports. If omitted,
	// the defaults will be used.
	Ciphers []string `yaml:"ciphers,omitempty"`

	// KEXAlgorithms is a list of SSH key exchange (KEX) algorithms that the
	// server supports. If omitted, the defaults will be used.
	KEXAlgorithms []string `yaml:"kex_algos,omitempty"`

	// MACAlgorithms is a list of SSH message authentication codes (MAC) that
	// the server supports. If omitted the defaults will be used.
	MACAlgorithms []string `yaml:"mac_algos,omitempty"`

	// CASignatureAlgorithm is ignored but ketp for config backwards compat
	CASignatureAlgorithm *string `yaml:"ca_signature_algo,omitempty"`

	// CAPin is the SKPI hash of the CA used to verify the Auth Server. Can be
	// a single value or a list.
	CAPin apiutils.Strings `yaml:"ca_pin"`

	// DiagAddr is the address to expose a diagnostics HTTP endpoint.
	DiagAddr string `yaml:"diag_addr"`
}

// CachePolicy is used to control  local cache
type CachePolicy struct {
	// Type is for cache type `sqlite` or `in-memory`
	Type string `yaml:"type,omitempty"`
	// EnabledFlag enables or disables cache
	EnabledFlag string `yaml:"enabled,omitempty"`
	// TTL sets maximum TTL for the cached values
	TTL string `yaml:"ttl,omitempty"`
}

// Enabled determines if a given "_service" section has been set to 'true'
func (c *CachePolicy) Enabled() bool {
	if c.EnabledFlag == "" {
		return true
	}
	enabled, _ := apiutils.ParseBool(c.EnabledFlag)
	return enabled
}

// Parse parses cache policy from Teleport config
func (c *CachePolicy) Parse() (*service.CachePolicy, error) {
	out := service.CachePolicy{
		Enabled: c.Enabled(),
	}
	if err := out.CheckAndSetDefaults(); err != nil {
		return nil, trace.Wrap(err)
	}
	return &out, nil
}

// Service is a common configuration of a teleport service
type Service struct {
	defaultEnabled bool
	EnabledFlag    string `yaml:"enabled,omitempty"`
	ListenAddress  string `yaml:"listen_addr,omitempty"`
}

// Configured determines if a given "_service" section has been specified
func (s *Service) Configured() bool {
	return s.EnabledFlag != ""
}

// Enabled determines if a given "_service" section has been set to 'true'
func (s *Service) Enabled() bool {
	if !s.Configured() {
		return s.defaultEnabled
	}
	v, err := apiutils.ParseBool(s.EnabledFlag)
	if err != nil {
		return false
	}
	return v
}

// Disabled returns 'true' if the service has been deliberately turned off
func (s *Service) Disabled() bool {
	if !s.Configured() {
		return !s.defaultEnabled
	}
	return !s.Enabled()
}

// Auth is 'auth_service' section of the config file
type Auth struct {
	Service `yaml:",inline"`

	// ProxyProtocol enables support for HAProxy proxy protocol version 1 when it is turned 'on'.
	// Verify whether the service is in front of a trusted load balancer.
	// The default value is 'on'.
	ProxyProtocol string `yaml:"proxy_protocol,omitempty"`

	// ClusterName is the name of the CA who manages this cluster
	ClusterName ClusterName `yaml:"cluster_name,omitempty"`

	// StaticTokens are pre-defined host provisioning tokens supplied via config file for
	// environments where paranoid security is not needed
	//
	// Each token string has the following format: "role1,role2,..:token",
	// for example: "auth,proxy,node:MTIzNGlvemRmOWE4MjNoaQo"
	StaticTokens StaticTokens `yaml:"tokens,omitempty"`

	// Authentication holds authentication configuration information like authentication
	// type, second factor type, specific connector information, etc.
	Authentication *AuthenticationConfig `yaml:"authentication,omitempty"`

	// SessionRecording determines where the session is recorded:
	// node, node-sync, proxy, proxy-sync, or off.
	SessionRecording string `yaml:"session_recording,omitempty"`

	// ProxyChecksHostKeys is used when the proxy is in recording mode and
	// determines if the proxy will check the host key of the client or not.
	ProxyChecksHostKeys *types.BoolOption `yaml:"proxy_checks_host_keys,omitempty"`

	// LicenseFile is a path to the license file. The path can be either absolute or
	// relative to the global data dir
	LicenseFile string `yaml:"license_file,omitempty"`

	// FOR INTERNAL USE:
	// ReverseTunnels is a list of SSH tunnels to 3rd party proxy services (used to talk
	// to 3rd party auth servers we trust)
	ReverseTunnels []ReverseTunnel `yaml:"reverse_tunnels,omitempty"`

	// PublicAddr sets SSH host principals and TLS DNS names to auth
	// server certificates
	PublicAddr apiutils.Strings `yaml:"public_addr,omitempty"`

	// ClientIdleTimeout sets global cluster default setting for client idle timeouts
	ClientIdleTimeout types.Duration `yaml:"client_idle_timeout,omitempty"`

	// DisconnectExpiredCert provides disconnect expired certificate setting -
	// if true, connections with expired client certificates will get disconnected
	DisconnectExpiredCert *types.BoolOption `yaml:"disconnect_expired_cert,omitempty"`

	// SessionControlTimeout specifies the maximum amount of time a node can be out
	// of contact with the auth server before it starts terminating controlled sessions.
	SessionControlTimeout types.Duration `yaml:"session_control_timeout,omitempty"`

	// KubeconfigFile is an optional path to kubeconfig file,
	// if specified, teleport will use API server address and
	// trusted certificate authority information from it
	KubeconfigFile string `yaml:"kubeconfig_file,omitempty"`

	// KeepAliveInterval set the keep-alive interval for server to client
	// connections.
	KeepAliveInterval types.Duration `yaml:"keep_alive_interval,omitempty"`

	// KeepAliveCountMax set the number of keep-alive messages that can be
	// missed before the server disconnects the client.
	KeepAliveCountMax int64 `yaml:"keep_alive_count_max,omitempty"`

	// ClientIdleTimeoutMessage is sent to the client when the inactivity timeout
	// expires. The empty string implies no message should be sent prior to
	// disconnection.
	ClientIdleTimeoutMessage string `yaml:"client_idle_timeout_message,omitempty"`

	// MessageOfTheDay is a banner that a user must acknowledge during a `tsh login`.
	MessageOfTheDay string `yaml:"message_of_the_day,omitempty"`

	// WebIdleTimeout sets global cluster default setting for WebUI client
	// idle timeouts
	WebIdleTimeout types.Duration `yaml:"web_idle_timeout,omitempty"`

	// CAKeyParams configures how CA private keys will be created and stored.
	CAKeyParams *CAKeyParams `yaml:"ca_key_params,omitempty"`

	// ProxyListenerMode is a listener mode user by the proxy.
	ProxyListenerMode types.ProxyListenerMode `yaml:"proxy_listener_mode,omitempty"`

	// RoutingStrategy configures the routing strategy to nodes.
	RoutingStrategy types.RoutingStrategy `yaml:"routing_strategy,omitempty"`

	// TunnelStrategy configures the tunnel strategy used by the cluster.
	TunnelStrategy *types.TunnelStrategyV1 `yaml:"tunnel_strategy,omitempty"`

	// ProxyPingInterval defines in which interval the TLS routing ping message
	// should be sent. This is applicable only when using ping-wrapped
	// connections, regular TLS routing connections are not affected.
	ProxyPingInterval types.Duration `yaml:"proxy_ping_interval,omitempty"`

	// LoadAllCAs tells tsh to load the CAs for all clusters when trying
	// to ssh into a node, instead of just the CA for the current cluster.
	LoadAllCAs bool `yaml:"load_all_cas,omitempty"`
}

// hasCustomNetworkingConfig returns true if any of the networking
// configuration fields have values different from an empty Auth.
func (a *Auth) hasCustomNetworkingConfig() bool {
	empty := Auth{}
	return a.ClientIdleTimeout != empty.ClientIdleTimeout ||
		a.ClientIdleTimeoutMessage != empty.ClientIdleTimeoutMessage ||
		a.WebIdleTimeout != empty.WebIdleTimeout ||
		a.KeepAliveInterval != empty.KeepAliveInterval ||
		a.KeepAliveCountMax != empty.KeepAliveCountMax ||
		a.SessionControlTimeout != empty.SessionControlTimeout ||
		a.ProxyListenerMode != empty.ProxyListenerMode ||
		a.RoutingStrategy != empty.RoutingStrategy ||
		a.TunnelStrategy != empty.TunnelStrategy ||
		a.ProxyPingInterval != empty.ProxyPingInterval
}

// hasCustomSessionRecording returns true if any of the session recording
// configuration fields have values different from an empty Auth.
func (a *Auth) hasCustomSessionRecording() bool {
	empty := Auth{}
	return a.SessionRecording != empty.SessionRecording ||
		a.ProxyChecksHostKeys != empty.ProxyChecksHostKeys
}

// CAKeyParams configures how CA private keys will be created and stored.
type CAKeyParams struct {
	// PKCS11 configures a PKCS#11 HSM to be used for all CA private key generation and
	// storage.
	PKCS11 *PKCS11 `yaml:"pkcs11,omitempty"`
	// GoogleCloudKMS configures Google Cloud Key Management Service to to be used for
	// all CA private key crypto operations.
	GoogleCloudKMS *GoogleCloudKMS `yaml:"gcp_kms,omitempty"`
}

// PKCS11 configures a PKCS#11 HSM to be used for private key generation and
// storage.
type PKCS11 struct {
	// ModulePath is the path to the PKCS#11 library.
	ModulePath string `yaml:"module_path"`
	// TokenLabel is the CKA_LABEL of the HSM token to use. Set this or
	// SlotNumber to select a token.
	TokenLabel string `yaml:"token_label,omitempty"`
	// SlotNumber is the slot number of the HSM token to use. Set this or
	// TokenLabel to select a token.
	SlotNumber *int `yaml:"slot_number,omitempty"`
	// Pin is the raw pin for connecting to the HSM. Set this or PinPath to set
	// the pin.
	Pin string `yaml:"pin,omitempty"`
	// PinPath is a path to a file containing a pin for connecting to the HSM.
	// Trailing newlines will be removed, other whitespace will be left. Set
	// this or Pin to set the pin.
	PinPath string `yaml:"pin_path,omitempty"`
}

// GoogleCloudKMS configures Google Cloud Key Management Service to to be used for
// all CA private key crypto operations.
type GoogleCloudKMS struct {
	// KeyRing is the GCP key ring where all keys generated by this auth server
	// should be held. This must be the fully qualified resource name of the key
	// ring, including the project and location, e.g.
	// projects/teleport-project/locations/us-west1/keyRings/teleport-keyring
	KeyRing string `yaml:"keyring"`
	// ProtectionLevel specifies how cryptographic operations are performed.
	// For more information, see https://cloud.google.com/kms/docs/algorithms#protection_levels
	// Supported options are "HSM" and "SOFTWARE".
	ProtectionLevel string `yaml:"protection_level"`
}

// TrustedCluster struct holds configuration values under "trusted_clusters" key
type TrustedCluster struct {
	// KeyFile is a path to a remote authority (AKA "trusted cluster") public keys
	KeyFile string `yaml:"key_file,omitempty"`
	// AllowedLogins is a comma-separated list of user logins allowed from that cluster
	AllowedLogins string `yaml:"allow_logins,omitempty"`
	// TunnelAddr is a comma-separated list of reverse tunnel addresses to
	// connect to
	TunnelAddr string `yaml:"tunnel_addr,omitempty"`
}

type ClusterName string

func (c ClusterName) Parse() (types.ClusterName, error) {
	if string(c) == "" {
		return nil, nil
	}
	return services.NewClusterNameWithRandomID(types.ClusterNameSpecV2{
		ClusterName: string(c),
	})
}

type StaticTokens []StaticToken

func (t StaticTokens) Parse() (types.StaticTokens, error) {
	var provisionTokens []types.ProvisionTokenV1

	for _, st := range t {
		tokens, err := st.Parse()
		if err != nil {
			return nil, trace.Wrap(err)
		}
		provisionTokens = append(provisionTokens, tokens...)
	}

	return types.NewStaticTokens(types.StaticTokensSpecV2{
		StaticTokens: provisionTokens,
	})
}

type StaticToken string

// Parse is applied to a string in "role,role,role:token" format. It breaks it
// apart and constructs a list of services.ProvisionToken which contains the token,
// role, and expiry (infinite).
// If the token string is a file path, the file may contain multiple newline delimited
// tokens, in which case each token is used to construct a services.ProvisionToken
// with the same roles.
func (t StaticToken) Parse() ([]types.ProvisionTokenV1, error) {
	// Split only on the first ':', for future cross platform compat with windows paths
	parts := strings.SplitN(string(t), ":", 2)
	if len(parts) != 2 {
		return nil, trace.BadParameter("invalid static token spec: %q", t)
	}

	roles, err := types.ParseTeleportRoles(parts[0])
	if err != nil {
		return nil, trace.Wrap(err)
	}

	tokenPart, err := utils.TryReadValueAsFile(parts[1])
	if err != nil {
		return nil, trace.Wrap(err)
	}
	tokens := strings.Split(tokenPart, "\n")
	provisionTokens := make([]types.ProvisionTokenV1, 0, len(tokens))

	for _, token := range tokens {
		provisionTokens = append(provisionTokens, types.ProvisionTokenV1{
			Token:   token,
			Roles:   roles,
			Expires: time.Unix(0, 0).UTC(),
		})
	}
	return provisionTokens, nil
}

// AuthenticationConfig describes the auth_service/authentication section of teleport.yaml
type AuthenticationConfig struct {
	Type           string                     `yaml:"type"`
	SecondFactor   constants.SecondFactorType `yaml:"second_factor,omitempty"`
	ConnectorName  string                     `yaml:"connector_name,omitempty"`
	U2F            *UniversalSecondFactor     `yaml:"u2f,omitempty"`
	Webauthn       *Webauthn                  `yaml:"webauthn,omitempty"`
	RequireMFAType types.RequireMFAType       `yaml:"require_session_mfa,omitempty"`
	LockingMode    constants.LockingMode      `yaml:"locking_mode,omitempty"`

	// LocalAuth controls if local authentication is allowed.
	LocalAuth *types.BoolOption `yaml:"local_auth"`

	// Passwordless enables/disables passwordless support.
	// Requires Webauthn to work.
	// Defaults to true if the Webauthn is configured, defaults to false
	// otherwise.
	Passwordless *types.BoolOption `yaml:"passwordless"`

	// DeviceTrust holds settings related to trusted device verification.
	// Requires Teleport Enterprise.
	DeviceTrust *DeviceTrust `yaml:"device_trust,omitempty"`
}

// Parse returns valid types.AuthPreference instance.
func (a *AuthenticationConfig) Parse() (types.AuthPreference, error) {
	var err error

	var u *types.U2F
	if a.U2F != nil {
		u, err = a.U2F.Parse()
		if err != nil {
			return nil, trace.Wrap(err)
		}
	}

	var w *types.Webauthn
	if a.Webauthn != nil {
		w, err = a.Webauthn.Parse()
		if err != nil {
			return nil, trace.Wrap(err)
		}
	}

	var dt *types.DeviceTrust
	if a.DeviceTrust != nil {
		dt, err = a.DeviceTrust.Parse()
		if err != nil {
			return nil, trace.Wrap(err)
		}
	}

	return types.NewAuthPreferenceFromConfigFile(types.AuthPreferenceSpecV2{
		Type:              a.Type,
		SecondFactor:      a.SecondFactor,
		ConnectorName:     a.ConnectorName,
		U2F:               u,
		Webauthn:          w,
		RequireMFAType:    a.RequireMFAType,
		LockingMode:       a.LockingMode,
		AllowLocalAuth:    a.LocalAuth,
		AllowPasswordless: a.Passwordless,
		DeviceTrust:       dt,
	})
}

type UniversalSecondFactor struct {
	AppID string `yaml:"app_id"`
	// Facets kept only to avoid breakages during Teleport updates.
	// Webauthn is now used instead of U2F.
	Facets               []string `yaml:"facets"`
	DeviceAttestationCAs []string `yaml:"device_attestation_cas"`
}

func (u *UniversalSecondFactor) Parse() (*types.U2F, error) {
	attestationCAs, err := getAttestationPEMs(u.DeviceAttestationCAs)
	if err != nil {
		return nil, trace.BadParameter("u2f.device_attestation_cas: %v", err)
	}
	return &types.U2F{
		AppID:                u.AppID,
		DeviceAttestationCAs: attestationCAs,
	}, nil
}

type Webauthn struct {
	RPID                  string   `yaml:"rp_id,omitempty"`
	AttestationAllowedCAs []string `yaml:"attestation_allowed_cas,omitempty"`
	AttestationDeniedCAs  []string `yaml:"attestation_denied_cas,omitempty"`
	// Deprecated: Disabled has no effect, it is kept solely to not break existing
	// configurations.
	Disabled bool `yaml:"disabled,omitempty"`
}

func (w *Webauthn) Parse() (*types.Webauthn, error) {
	allowedCAs, err := getAttestationPEMs(w.AttestationAllowedCAs)
	if err != nil {
		return nil, trace.BadParameter("webauthn.attestation_allowed_cas: %v", err)
	}
	deniedCAs, err := getAttestationPEMs(w.AttestationDeniedCAs)
	if err != nil {
		return nil, trace.BadParameter("webauthn.attestation_denied_cas: %v", err)
	}
	if w.Disabled {
		log.Warnf(`` +
			`The "webauthn.disabled" setting is marked for removal and currently has no effect. ` +
			`Please update your configuration to use WebAuthn. ` +
			`Refer to https://goteleport.com/docs/access-controls/guides/webauthn/`)
	}
	return &types.Webauthn{
		// Allow any RPID to go through, we rely on
		// types.Webauthn.CheckAndSetDefaults to correct it.
		RPID:                  w.RPID,
		AttestationAllowedCAs: allowedCAs,
		AttestationDeniedCAs:  deniedCAs,
	}, nil
}

func getAttestationPEMs(certOrPaths []string) ([]string, error) {
	res := make([]string, len(certOrPaths))
	for i, certOrPath := range certOrPaths {
		pem, err := getAttestationPEM(certOrPath)
		if err != nil {
			return nil, err
		}
		res[i] = pem
	}
	return res, nil
}

func getAttestationPEM(certOrPath string) (string, error) {
	_, parseErr := tlsutils.ParseCertificatePEM([]byte(certOrPath))
	if parseErr == nil {
		return certOrPath, nil // OK, valid inline PEM
	}

	// Try reading as a file and parsing that.
	data, err := os.ReadFile(certOrPath)
	if err != nil {
		// Don't use trace in order to keep a clean error message.
		return "", fmt.Errorf("%q is not a valid x509 certificate (%v) and can't be read as a file (%v)", certOrPath, parseErr, err)
	}
	if _, err := tlsutils.ParseCertificatePEM(data); err != nil {
		// Don't use trace in order to keep a clean error message.
		return "", fmt.Errorf("file %q contains an invalid x509 certificate: %v", certOrPath, err)
	}

	return string(data), nil // OK, valid PEM file
}

// DeviceTrust holds settings related to trusted device verification.
// Requires Teleport Enterprise.
type DeviceTrust struct {
	// Mode is the trusted device verification mode.
	// Mirrors types.DeviceTrust.Mode.
	Mode string `yaml:"mode,omitempty"`
}

func (dt *DeviceTrust) Parse() (*types.DeviceTrust, error) {
	return &types.DeviceTrust{
		Mode: dt.Mode,
	}, nil
}

// SSH is 'ssh_service' section of the config file
type SSH struct {
	Service               `yaml:",inline"`
	Namespace             string            `yaml:"namespace,omitempty"`
	Labels                map[string]string `yaml:"labels,omitempty"`
	Commands              []CommandLabel    `yaml:"commands,omitempty"`
	PermitUserEnvironment bool              `yaml:"permit_user_env,omitempty"`
	PAM                   *PAM              `yaml:"pam,omitempty"`
	// PublicAddr sets SSH host principals for SSH service
	PublicAddr apiutils.Strings `yaml:"public_addr,omitempty"`

	// BPF is used to configure BPF-based auditing for this node.
	BPF *BPF `yaml:"enhanced_recording,omitempty"`

	// RestrictedSession is used to restrict access to kernel objects
	RestrictedSession *RestrictedSession `yaml:"restricted_session,omitempty"`

	// MaybeAllowTCPForwarding enables or disables TCP port forwarding. We're
	// using a pointer-to-bool here because the system default is to allow TCP
	// forwarding, we need to distinguish between an unset value and a false
	// value so we can an override unset value with `true`.
	//
	// Don't read this value directly: call the AllowTCPForwarding method
	// instead.
	MaybeAllowTCPForwarding *bool `yaml:"port_forwarding,omitempty"`

	// X11 is used to configure X11 forwarding settings
	X11 *X11 `yaml:"x11,omitempty"`

	// MaybeSSHFileCopy enables or disables remote file operations via SCP/SFTP.
	// We're using a pointer-to-bool here because the system default is to allow
	// SCP/SFTP, we need to distinguish between an unset value and a false
	// value so we can an override unset value with `true`.
	//
	// Don't read this value directly: call the SSHFileCopy method
	// instead.
	MaybeSSHFileCopy *bool `yaml:"ssh_file_copy,omitempty"`

	// DisableCreateHostUser disables automatic user provisioning on this
	// SSH node.
	DisableCreateHostUser bool `yaml:"disable_create_host_user,omitempty"`
}

// AllowTCPForwarding checks whether the config file allows TCP forwarding or not.
func (ssh *SSH) AllowTCPForwarding() bool {
	if ssh.MaybeAllowTCPForwarding == nil {
		return true
	}
	return *ssh.MaybeAllowTCPForwarding
}

// SSHFileCopy checks whether the config file allows for file copying
// via SCP/SFTP.
func (ssh *SSH) SSHFileCopy() bool {
	if ssh.MaybeSSHFileCopy == nil {
		return true
	}
	return *ssh.MaybeSSHFileCopy
}

// X11ServerConfig returns the X11 forwarding server configuration.
func (ssh *SSH) X11ServerConfig() (*x11.ServerConfig, error) {
	// Start with default configuration
	cfg := &x11.ServerConfig{Enabled: false}
	if ssh.X11 == nil {
		return cfg, nil
	}

	var err error
	cfg.Enabled, err = apiutils.ParseBool(ssh.X11.Enabled)
	if err != nil {
		return nil, trace.Wrap(err)
	}

	if !cfg.Enabled {
		return cfg, nil
	}

	cfg.DisplayOffset = x11.DefaultDisplayOffset
	if ssh.X11.DisplayOffset != nil {
		cfg.DisplayOffset = int(*ssh.X11.DisplayOffset)

		if cfg.DisplayOffset > x11.MaxDisplayNumber {
			cfg.DisplayOffset = x11.MaxDisplayNumber
		}
	}

	cfg.MaxDisplay = cfg.DisplayOffset + x11.DefaultMaxDisplays
	if ssh.X11.MaxDisplay != nil {
		cfg.MaxDisplay = int(*ssh.X11.MaxDisplay)

		if cfg.MaxDisplay < cfg.DisplayOffset {
			return nil, trace.BadParameter("x11.MaxDisplay cannot be smaller than x11.DisplayOffset")
		}
	}

	if cfg.MaxDisplay > x11.MaxDisplayNumber {
		cfg.MaxDisplay = x11.MaxDisplayNumber
	}

	return cfg, nil
}

// Discovery represents a discovery_service section in the config file.
type Discovery struct {
	Service `yaml:",inline"`

	// AWSMatchers are used to match EC2 instances
	AWSMatchers []AWSMatcher `yaml:"aws,omitempty"`

	// AzureMatchers are used to match Azure resources.
	AzureMatchers []AzureMatcher `yaml:"azure,omitempty"`

	// GCPMatchers are used to match GCP resources.
	GCPMatchers []GCPMatcher `yaml:"gcp,omitempty"`
}

// GCPMatcher matches GCP resources.
type GCPMatcher struct {
	// Types are GKE resource types to match: "gke".
	Types []string `yaml:"types,omitempty"`
	// Locations are GKE locations to search resources for.
	Locations []string `yaml:"locations,omitempty"`
	// Tags are GCP labels to match.
	Tags map[string]apiutils.Strings `yaml:"tags,omitempty"`
	// ProjectIDs are the GCP project ID where the resources are deployed.
	ProjectIDs []string `yaml:"project_ids,omitempty"`
}

// CommandLabel is `command` section of `ssh_service` in the config file
type CommandLabel struct {
	Name    string        `yaml:"name"`
	Command []string      `yaml:"command,flow"`
	Period  time.Duration `yaml:"period"`
}

// PAM is configuration for Pluggable Authentication Modules (PAM).
type PAM struct {
	// Enabled controls if PAM will be used or not.
	Enabled string `yaml:"enabled"`

	// ServiceName is the name of the PAM policy to apply.
	ServiceName string `yaml:"service_name"`

	// UsePAMAuth specifies whether to trigger the "auth" PAM modules from the
	// policy.
	UsePAMAuth bool `yaml:"use_pam_auth"`

	// Environment represents environment variables to pass to PAM.
	// These may contain role-style interpolation syntax.
	Environment map[string]string `yaml:"environment,omitempty"`
}

// Parse returns a parsed pam.Config.
func (p *PAM) Parse() *pam.Config {
	serviceName := p.ServiceName
	if serviceName == "" {
		serviceName = defaults.PAMServiceName
	}
	enabled, _ := apiutils.ParseBool(p.Enabled)
	return &pam.Config{
		Enabled:     enabled,
		ServiceName: serviceName,
		UsePAMAuth:  p.UsePAMAuth,
		Environment: p.Environment,
	}
}

// BPF is configuration for BPF-based auditing.
type BPF struct {
	// Enabled enables or disables enhanced session recording for this node.
	Enabled string `yaml:"enabled"`

	// CommandBufferSize is the size of the perf buffer for command events.
	CommandBufferSize *int `yaml:"command_buffer_size,omitempty"`

	// DiskBufferSize is the size of the perf buffer for disk events.
	DiskBufferSize *int `yaml:"disk_buffer_size,omitempty"`

	// NetworkBufferSize is the size of the perf buffer for network events.
	NetworkBufferSize *int `yaml:"network_buffer_size,omitempty"`

	// CgroupPath controls where cgroupv2 hierarchy is mounted.
	CgroupPath string `yaml:"cgroup_path"`
}

// Parse will parse the enhanced session recording configuration.
func (b *BPF) Parse() *bpf.Config {
	enabled, _ := apiutils.ParseBool(b.Enabled)
	return &bpf.Config{
		Enabled:           enabled,
		CommandBufferSize: b.CommandBufferSize,
		DiskBufferSize:    b.DiskBufferSize,
		NetworkBufferSize: b.NetworkBufferSize,
		CgroupPath:        b.CgroupPath,
	}
}

// RestrictedSession is a configuration for limiting access to kernel objects
type RestrictedSession struct {
	// Enabled enables or disables enforcement for this node.
	Enabled string `yaml:"enabled"`

	// EventsBufferSize is the size in bytes of the channel to report events
	// from the kernel to us.
	EventsBufferSize *int `yaml:"events_buffer_size,omitempty"`
}

// Parse will parse the enhanced session recording configuration.
func (r *RestrictedSession) Parse() (*bpf.RestrictedSessionConfig, error) {
	enabled, err := apiutils.ParseBool(r.Enabled)
	if err != nil {
		return nil, trace.Wrap(err)
	}

	return &bpf.RestrictedSessionConfig{
		Enabled:          enabled,
		EventsBufferSize: r.EventsBufferSize,
	}, nil
}

// X11 is a configuration for X11 forwarding
type X11 struct {
	// Enabled controls whether X11 forwarding requests can be granted by the server.
	Enabled string `yaml:"enabled"`
	// DisplayOffset tells the server what X11 display number to start from when
	// searching for an open X11 unix socket for XServer proxies.
	DisplayOffset *uint `yaml:"display_offset,omitempty"`
	// MaxDisplay tells the server what X11 display number to stop at when
	// searching for an open X11 unix socket for XServer proxies.
	MaxDisplay *uint `yaml:"max_display,omitempty"`
}

// Databases represents the database proxy service configuration.
//
// In the configuration file this section will be "db_service".
type Databases struct {
	// Service contains common service fields.
	Service `yaml:",inline"`
	// Databases is a list of databases proxied by the service.
	Databases []*Database `yaml:"databases"`
	// ResourceMatchers match cluster database resources.
	ResourceMatchers []ResourceMatcher `yaml:"resources,omitempty"`
	// AWSMatchers match AWS-hosted databases.
	AWSMatchers []AWSMatcher `yaml:"aws,omitempty"`
	// AzureMatchers match Azure hosted databases.
	AzureMatchers []AzureMatcher `yaml:"azure,omitempty"`
}

// ResourceMatcher matches cluster resources.
type ResourceMatcher struct {
	// Labels match resource labels.
	Labels map[string]apiutils.Strings `yaml:"labels,omitempty"`
}

// AWSMatcher matches AWS EC2 instances and AWS Databases
type AWSMatcher struct {
	// Types are AWS database types to match, "ec2", "rds", "redshift", "elasticache",
	// or "memorydb".
	Types []string `yaml:"types,omitempty"`
	// Regions are AWS regions to query for databases.
	Regions []string `yaml:"regions,omitempty"`
	// Tags are AWS tags to match.
	Tags map[string]apiutils.Strings `yaml:"tags,omitempty"`
	// InstallParams sets the join method when installing on
	// discovered EC2 nodes
	InstallParams *InstallParams `yaml:"install,omitempty"`
	// SSM provides options to use when sending a document command to
	// an EC2 node
	SSM AWSSSM `yaml:"ssm,omitempty"`
}

// InstallParams sets join method to use on discovered nodes
type InstallParams struct {
	// JoinParams sets the token and method to use when generating
	// config on EC2 instances
	JoinParams JoinParams `yaml:"join_params,omitempty"`
	// ScriptName is the name of the teleport installer script
	// resource for the EC2 instance to execute
	ScriptName string `yaml:"script_name,omitempty"`
	// InstallTeleport disables agentless discovery
	InstallTeleport string `yaml:"install_teleport,omitempty"`
	// SSHDConfig provides the path to write sshd configuration changes
	SSHDConfig string `yaml:"sshd_config,omitempty"`
}

func (ip *InstallParams) Parse() (services.InstallerParams, error) {
	install := services.InstallerParams{
		JoinMethod:      ip.JoinParams.Method,
		JoinToken:       ip.JoinParams.TokenName,
		ScriptName:      ip.ScriptName,
		InstallTeleport: true,
		SSHDConfig:      ip.SSHDConfig,
	}

	if ip.InstallTeleport == "" {
		return install, nil
	}

	var err error
	install.InstallTeleport, err = apiutils.ParseBool(ip.InstallTeleport)
	if err != nil {
		return services.InstallerParams{}, trace.Wrap(err)
	}

	return install, nil
}

// AWSSSM provides options to use when executing SSM documents
type AWSSSM struct {
	// DocumentName is the name of the document to use when executing an
	// SSM command
	DocumentName string `yaml:"document_name,omitempty"`
}

// AzureMatcher matches Azure resources.
type AzureMatcher struct {
	// Subscriptions are Azure subscriptions to query for resources.
	Subscriptions []string `yaml:"subscriptions,omitempty"`
	// ResourceGroups are Azure resource groups to query for resources.
	ResourceGroups []string `yaml:"resource_groups,omitempty"`
	// Types are Azure types to match: "mysql", "postgres", "aks", "vm"
	Types []string `yaml:"types,omitempty"`
	// Regions are Azure locations to match for databases.
	Regions []string `yaml:"regions,omitempty"`
	// ResourceTags are Azure tags on resources to match.
	ResourceTags map[string]apiutils.Strings `yaml:"tags,omitempty"`
}

// Database represents a single database proxied by the service.
type Database struct {
	// Name is the name for the database proxy service.
	Name string `yaml:"name"`
	// Description is an optional free-form database description.
	Description string `yaml:"description,omitempty"`
	// Protocol is the database type e.g. postgres, mysql, etc.
	Protocol string `yaml:"protocol"`
	// URI is the database address to connect to.
	URI string `yaml:"uri"`
	// CACertFile is an optional path to the database CA certificate.
	// Deprecated in favor of TLS.CACertFile.
	CACertFile string `yaml:"ca_cert_file,omitempty"`
	// TLS keeps an optional TLS configuration options.
	TLS DatabaseTLS `yaml:"tls"`
	// MySQL are additional database options.
	MySQL DatabaseMySQL `yaml:"mysql"`
	// StaticLabels is a map of database static labels.
	StaticLabels map[string]string `yaml:"static_labels,omitempty"`
	// DynamicLabels is a list of database dynamic labels.
	DynamicLabels []CommandLabel `yaml:"dynamic_labels,omitempty"`
	// AWS contains AWS specific settings for AWS-hosted databases.
	AWS DatabaseAWS `yaml:"aws"`
	// GCP contains GCP specific settings for Cloud SQL databases.
	GCP DatabaseGCP `yaml:"gcp"`
	// AD contains Active Directory database configuration.
	AD DatabaseAD `yaml:"ad"`
	// Azure contains Azure database configuration.
	Azure DatabaseAzure `yaml:"azure"`
}

// DatabaseAD contains database Active Directory configuration.
type DatabaseAD struct {
	// KeytabFile is the path to the Kerberos keytab file.
	KeytabFile string `yaml:"keytab_file"`
	// Krb5File is the path to the Kerberos configuration file. Defaults to /etc/krb5.conf.
	Krb5File string `yaml:"krb5_file,omitempty"`
	// Domain is the Active Directory domain the database resides in.
	Domain string `yaml:"domain"`
	// SPN is the service principal name for the database.
	SPN string `yaml:"spn"`
}

// DatabaseTLS keeps TLS settings used when connecting to database.
type DatabaseTLS struct {
	// Mode is a TLS verification mode. Available options are 'verify-full', 'verify-ca' or 'insecure',
	// 'verify-full' is the default option.
	Mode string `yaml:"mode"`
	// ServerName allows providing custom server name.
	// This name will override DNS name when validating certificate presented by the database.
	ServerName string `yaml:"server_name,omitempty"`
	// CACertFile is an optional path to the database CA certificate.
	CACertFile string `yaml:"ca_cert_file,omitempty"`
}

// DatabaseMySQL are an additional MySQL database options.
type DatabaseMySQL struct {
	// ServerVersion is the MySQL version reported by DB proxy instead of default Teleport string.
	ServerVersion string `yaml:"server_version,omitempty"`
}

// SecretStore contains settings for managing secrets.
type SecretStore struct {
	// KeyPrefix specifies the secret key prefix.
	KeyPrefix string `yaml:"key_prefix,omitempty"`
	// KMSKeyID specifies the KMS key used to encrypt and decrypt the secret.
	KMSKeyID string `yaml:"kms_key_id,omitempty"`
}

// DatabaseAWS contains AWS specific settings for RDS/Aurora databases.
type DatabaseAWS struct {
	// Region is a cloud region for RDS/Aurora database endpoint.
	Region string `yaml:"region,omitempty"`
	// Redshift contains Redshift specific settings.
	Redshift DatabaseAWSRedshift `yaml:"redshift"`
	// RDS contains RDS specific settings.
	RDS DatabaseAWSRDS `yaml:"rds"`
	// ElastiCache contains ElastiCache specific settings.
	ElastiCache DatabaseAWSElastiCache `yaml:"elasticache"`
	// SecretStore contains settings for managing secrets.
	SecretStore SecretStore `yaml:"secret_store"`
	// MemoryDB contains MemoryDB specific settings.
	MemoryDB DatabaseAWSMemoryDB `yaml:"memorydb"`
	// AccountID is the AWS account ID.
	AccountID string `yaml:"account_id,omitempty"`
	// ExternalID is an optional AWS external ID used to enable assuming an AWS role across accounts.
	ExternalID string `yaml:"external_id,omitempty"`
	// RedshiftServerless contains RedshiftServerless specific settings.
	RedshiftServerless DatabaseAWSRedshiftServerless `yaml:"redshift_serverless"`
}

// DatabaseAWSRedshift contains AWS Redshift specific settings.
type DatabaseAWSRedshift struct {
	// ClusterID is the Redshift cluster identifier.
	ClusterID string `yaml:"cluster_id,omitempty"`
}

// DatabaseAWSRDS contains settings for RDS databases.
type DatabaseAWSRDS struct {
	// InstanceID is the RDS instance identifier.
	InstanceID string `yaml:"instance_id,omitempty"`
	// ClusterID is the RDS cluster (Aurora) identifier.
	ClusterID string `yaml:"cluster_id,omitempty"`
}

// DatabaseAWSElastiCache contains settings for ElastiCache databases.
type DatabaseAWSElastiCache struct {
	// ReplicationGroupID is the ElastiCache replication group ID.
	ReplicationGroupID string `yaml:"replication_group_id,omitempty"`
}

// DatabaseAWSMemoryDB contains settings for MemoryDB databases.
type DatabaseAWSMemoryDB struct {
	// ClusterName is the MemoryDB cluster name.
	ClusterName string `yaml:"cluster_name,omitempty"`
}

// DatabaseAWSRedshiftServerless contains AWS Redshift Serverless specific settings.
type DatabaseAWSRedshiftServerless struct {
	// WorkgroupName is the Redshift Serverless workgroup name.
	WorkgroupName string `yaml:"workgroup_name,omitempty"`
	// EndpointName is the Redshift Serverless VPC endpoint name.
	EndpointName string `yaml:"endpoint_name,omitempty"`
}

// DatabaseGCP contains GCP specific settings for Cloud SQL databases.
type DatabaseGCP struct {
	// ProjectID is the GCP project ID where the database is deployed.
	ProjectID string `yaml:"project_id,omitempty"`
	// InstanceID is the Cloud SQL database instance ID.
	InstanceID string `yaml:"instance_id,omitempty"`
}

// DatabaseAzure contains Azure database configuration.
type DatabaseAzure struct {
	// ResourceID is the Azure fully qualified ID for the resource.
	ResourceID string `yaml:"resource_id,omitempty"`
	// IsFlexiServer is true if the database is an Azure Flexible server.
	IsFlexiServer bool `yaml:"is_flexi_server,omitempty"`
}

// Apps represents the configuration for the collection of applications this
// service will start. In file configuration this would be the "app_service"
// section.
type Apps struct {
	// Service contains fields common to all services like "enabled" and
	// "listen_addr".
	Service `yaml:",inline"`

	// DebugApp turns on a header debugging application.
	DebugApp bool `yaml:"debug_app"`

	// Apps is a list of applications that will be run by this service.
	Apps []*App `yaml:"apps"`

	// ResourceMatchers match cluster application resources.
	ResourceMatchers []ResourceMatcher `yaml:"resources,omitempty"`
}

// App is the specific application that will be proxied by the application
// service.
type App struct {
	// Name of the application.
	Name string `yaml:"name"`

	// Description is an optional free-form app description.
	Description string `yaml:"description,omitempty"`

	// URI is the internal address of the application.
	URI string `yaml:"uri"`

	// Public address of the application. This is the address users will access
	// the application at.
	PublicAddr string `yaml:"public_addr"`

	// StaticLabels is a map of static labels to apply to this application.
	StaticLabels map[string]string `yaml:"labels,omitempty"`

	// DynamicLabels is a list of commands that generate dynamic labels
	// to apply to this application.
	DynamicLabels []CommandLabel `yaml:"commands,omitempty"`

	// InsecureSkipVerify is used to skip validating the servers certificate.
	InsecureSkipVerify bool `yaml:"insecure_skip_verify"`

	// Rewrite defines a block that is used to rewrite requests and responses.
	Rewrite *Rewrite `yaml:"rewrite,omitempty"`

	// AWS contains additional options for AWS applications.
	AWS *AppAWS `yaml:"aws,omitempty"`

	// Cloud identifies the cloud instance the app represents.
	Cloud string `yaml:"cloud,omitempty"`
}

// Rewrite is a list of rewriting rules to apply to requests and responses.
type Rewrite struct {
	// Redirect is a list of hosts that should be rewritten to the public address.
	Redirect []string `yaml:"redirect"`
	// Headers is a list of extra headers to inject in the request.
	Headers []string `yaml:"headers,omitempty"`
}

// AppAWS contains additional options for AWS applications.
type AppAWS struct {
	// ExternalID is the AWS External ID used when assuming roles in this app.
	ExternalID string `yaml:"external_id,omitempty"`
}

// Proxy is a `proxy_service` section of the config file:
type Proxy struct {
	// Service is a generic service configuration section
	Service `yaml:",inline"`
	// WebAddr is a web UI listen address
	WebAddr string `yaml:"web_listen_addr,omitempty"`
	// TunAddr is a reverse tunnel address
	TunAddr string `yaml:"tunnel_listen_addr,omitempty"`
	// PeerAddr is the address this proxy will be dialed at by its peers.
	PeerAddr string `yaml:"peer_listen_addr,omitempty"`
	// PeerPublicAddr is the hostport the proxy advertises for peer proxy
	// client connections.
	PeerPublicAddr string `yaml:"peer_public_addr,omitempty"`
	// KeyFile is a TLS key file
	KeyFile string `yaml:"https_key_file,omitempty"`
	// CertFile is a TLS Certificate file
	CertFile string `yaml:"https_cert_file,omitempty"`
	// ProxyProtocol turns on support for HAProxy proxy protocol
	// this is the option that has be turned on only by administrator,
	// as only admin knows whether service is in front of trusted load balancer
	// or not.
	ProxyProtocol string `yaml:"proxy_protocol,omitempty"`
	// KubeProxy configures kubernetes protocol support of the proxy
	Kube KubeProxy `yaml:"kubernetes,omitempty"`
	// KubeAddr is a shorthand for enabling the Kubernetes endpoint without a
	// local Kubernetes cluster.
	KubeAddr string `yaml:"kube_listen_addr,omitempty"`
	// KubePublicAddr is a public address of the kubernetes endpoint.
	KubePublicAddr apiutils.Strings `yaml:"kube_public_addr,omitempty"`

	// PublicAddr sets the hostport the proxy advertises for the HTTP endpoint.
	// The hosts in PublicAddr are included in the list of host principals
	// on the SSH certificate.
	PublicAddr apiutils.Strings `yaml:"public_addr,omitempty"`

	// SSHPublicAddr sets the hostport the proxy advertises for the SSH endpoint.
	// The hosts in PublicAddr are included in the list of host principals
	// on the SSH certificate.
	SSHPublicAddr apiutils.Strings `yaml:"ssh_public_addr,omitempty"`

	// TunnelPublicAddr sets the hostport the proxy advertises for the tunnel
	// endpoint. The hosts in PublicAddr are included in the list of host
	// principals on the SSH certificate.
	TunnelPublicAddr apiutils.Strings `yaml:"tunnel_public_addr,omitempty"`

	// KeyPairs is a list of x509 key pairs the proxy will load.
	KeyPairs []KeyPair `yaml:"https_keypairs"`

	// KeyPairsReloadInterval is the interval between attempts to reload
	// x509 key pairs. If set to 0, then periodic reloading is disabled.
	KeyPairsReloadInterval time.Duration `yaml:"https_keypairs_reload_interval"`

	// ACME configures ACME protocol support
	ACME ACME `yaml:"acme"`

	// MySQLAddr is MySQL proxy listen address.
	MySQLAddr string `yaml:"mysql_listen_addr,omitempty"`
	// MySQLPublicAddr is the hostport the proxy advertises for MySQL
	// client connections.
	MySQLPublicAddr apiutils.Strings `yaml:"mysql_public_addr,omitempty"`

	// PostgresAddr is Postgres proxy listen address.
	PostgresAddr string `yaml:"postgres_listen_addr,omitempty"`
	// PostgresPublicAddr is the hostport the proxy advertises for Postgres
	// client connections.
	PostgresPublicAddr apiutils.Strings `yaml:"postgres_public_addr,omitempty"`

	// MongoAddr is Mongo proxy listen address.
	MongoAddr string `yaml:"mongo_listen_addr,omitempty"`
	// MongoPublicAddr is the hostport the proxy advertises for Mongo
	// client connections.
	MongoPublicAddr apiutils.Strings `yaml:"mongo_public_addr,omitempty"`
}

// ACME configures ACME protocol - automatic X.509 certificates
type ACME struct {
	// EnabledFlag is whether ACME should be enabled
	EnabledFlag string `yaml:"enabled,omitempty"`
	// Email is the email that will receive problems with certificate renewals
	Email string `yaml:"email,omitempty"`
	// URI is ACME server URI
	URI string `yaml:"uri,omitempty"`
}

// Parse parses ACME section values
func (a ACME) Parse() (*service.ACME, error) {
	// ACME is disabled by default
	out := service.ACME{}
	if a.EnabledFlag == "" {
		return &out, nil
	}

	var err error
	out.Enabled, err = apiutils.ParseBool(a.EnabledFlag)
	if err != nil {
		return nil, trace.Wrap(err)
	}
	out.Email = a.Email
	if a.URI != "" {
		_, err := url.Parse(a.URI)
		if err != nil {
			return nil, trace.Wrap(err, "acme.uri should be a valid URI, for example %v", acme.LetsEncryptURL)
		}
	}
	out.URI = a.URI

	return &out, nil
}

// KeyPair represents a path on disk to a private key and certificate.
type KeyPair struct {
	// PrivateKey is the path on disk to a PEM encoded private key,
	PrivateKey string `yaml:"key_file"`
	// Certificate is the path on disk to a PEM encoded x509 certificate.
	Certificate string `yaml:"cert_file"`
}

// KubeProxy is a `kubernetes` section in `proxy_service`.
type KubeProxy struct {
	// Service is a generic service configuration section
	Service `yaml:",inline"`
	// PublicAddr is a publicly advertised address of the kubernetes proxy
	PublicAddr apiutils.Strings `yaml:"public_addr,omitempty"`
	// KubeconfigFile is an optional path to kubeconfig file,
	// if specified, teleport will use API server address and
	// trusted certificate authority information from it
	KubeconfigFile string `yaml:"kubeconfig_file,omitempty"`
	// ClusterName is the name of a kubernetes cluster this proxy is running
	// in. If set, this proxy will handle kubernetes requests for the cluster.
	ClusterName string `yaml:"cluster_name,omitempty"`
}

// Kube is a `kubernetes_service`
type Kube struct {
	// Service is a generic service configuration section
	Service `yaml:",inline"`
	// PublicAddr is a publicly advertised address of the kubernetes service
	PublicAddr apiutils.Strings `yaml:"public_addr,omitempty"`
	// KubeconfigFile is an optional path to kubeconfig file,
	// if specified, teleport will use API server address and
	// trusted certificate authority information from it
	KubeconfigFile string `yaml:"kubeconfig_file,omitempty"`
	// KubeClusterName is the name of a kubernetes cluster this service is
	// running in. If set, this proxy will handle kubernetes requests for the
	// cluster.
	KubeClusterName string `yaml:"kube_cluster_name,omitempty"`
	// StaticLabels are the static labels for RBAC on kubernetes clusters.
	StaticLabels map[string]string `yaml:"labels,omitempty"`
	// DynamicLabels are the dynamic labels for RBAC on kubernetes clusters.
	DynamicLabels []CommandLabel `yaml:"commands,omitempty"`
	// ResourceMatchers match cluster kube_cluster resources.
	ResourceMatchers []ResourceMatcher `yaml:"resources,omitempty"`
}

// ReverseTunnel is a SSH reverse tunnel maintained by one cluster's
// proxy to remote Teleport proxy
type ReverseTunnel struct {
	DomainName string   `yaml:"domain_name"`
	Addresses  []string `yaml:"addresses"`
}

// ConvertAndValidate returns validated services.ReverseTunnel or nil and error otherwize
func (t *ReverseTunnel) ConvertAndValidate() (types.ReverseTunnel, error) {
	for i := range t.Addresses {
		addr, err := utils.ParseHostPortAddr(t.Addresses[i], defaults.SSHProxyTunnelListenPort)
		if err != nil {
			return nil, trace.Wrap(err, "Invalid address for tunnel %v", t.DomainName)
		}
		t.Addresses[i] = addr.String()
	}

	out, err := types.NewReverseTunnel(t.DomainName, t.Addresses)
	if err != nil {
		return nil, trace.Wrap(err)
	}
	if err := services.ValidateReverseTunnel(out); err != nil {
		return nil, trace.Wrap(err)
	}
	return out, nil
}

// ClaimMapping is OIDC claim mapping that maps
// claim name to teleport roles
type ClaimMapping struct {
	// Claim is OIDC claim name
	Claim string `yaml:"claim"`
	// Value is claim value to match
	Value string `yaml:"value"`
	// Roles is a list of teleport roles to match
	Roles []string `yaml:"roles,omitempty"`
}

// Metrics is a `metrics_service` section of the config file:
type Metrics struct {
	// Service is a generic service configuration section
	Service `yaml:",inline"`

	// KeyPairs is a list of x509 serving key pairs used for securing the metrics endpoint with mTLS.
	// mTLS will be enabled for the service if both 'keypairs' and 'ca_certs' fields are set.
	KeyPairs []KeyPair `yaml:"keypairs,omitempty"`

	// CACerts is a list of prometheus CA certificates to validate clients against.
	// mTLS will be enabled for the service if both 'keypairs' and 'ca_certs' fields are set.
	CACerts []string `yaml:"ca_certs,omitempty"`

	// GRPCServerLatency enables histogram metrics for each grpc endpoint on the auth server
	GRPCServerLatency bool `yaml:"grpc_server_latency,omitempty"`

	// GRPCServerLatency enables histogram metrics for each grpc endpoint on the auth server
	GRPCClientLatency bool `yaml:"grpc_client_latency,omitempty"`
}

// MTLSEnabled returns whether mtls is enabled or not in the metrics service config.
func (m *Metrics) MTLSEnabled() bool {
	return len(m.KeyPairs) > 0 && len(m.CACerts) > 0
}

// WindowsDesktopService contains configuration for windows_desktop_service.
type WindowsDesktopService struct {
	Service `yaml:",inline"`
	// Labels are the configured windows deesktops service labels.
	Labels map[string]string `yaml:"labels,omitempty"`
	// PublicAddr is a list of advertised public addresses of this service.
	PublicAddr apiutils.Strings `yaml:"public_addr,omitempty"`
	// ShowDesktopWallpaper determines whether desktop sessions will show a
	// user-selected wallpaper vs a system-default, single-color wallpaper.
	ShowDesktopWallpaper bool `yaml:"show_desktop_wallpaper,omitempty"`
	// LDAP is the LDAP connection parameters.
	LDAP LDAPConfig `yaml:"ldap"`
	// Discovery configures desktop discovery via LDAP.
	Discovery LDAPDiscoveryConfig `yaml:"discovery,omitempty"`
	// Hosts is a list of static, AD-connected Windows hosts. This gives users
	// a way to specify AD-connected hosts that won't be found by the filters
	// specified in `discovery` (or if `discovery` is omitted).
	Hosts []string `yaml:"hosts,omitempty"`
	// NonADHosts is a list of standalone Windows hosts that are not
	// jointed to an Active Directory domain.
	NonADHosts []string `yaml:"non_ad_hosts,omitempty"`
	// HostLabels optionally applies labels to Windows hosts for RBAC.
	// A host can match multiple rules and will get a union of all
	// the matched labels.
	HostLabels []WindowsHostLabelRule `yaml:"host_labels,omitempty"`
}

// Check checks whether the WindowsDesktopService is valid or not
func (wds *WindowsDesktopService) Check() error {
	if len(wds.Hosts) > 0 && wds.LDAP.Addr == "" {
		return trace.BadParameter("if hosts are specified in the windows_desktop_service, " +
			"the ldap configuration for their corresponding Active Directory domain controller must also be specified")
	}

	if wds.Discovery.BaseDN != "" && wds.LDAP.Addr == "" {
		return trace.BadParameter("if discovery is specified in the windows_desktop_service, " +
			"ldap configuration must also be specified")
	}

	return nil
}

// WindowsHostLabelRule describes how a set of labels should be a applied to
// a Windows host.
type WindowsHostLabelRule struct {
	// Match is a regexp that is checked against the Windows host's DNS name.
	// If the regexp matches, this rule's labels will be applied to the host.
	Match string `yaml:"match"`
	// Labels is the set of labels to apply to hosts that match this rule.
	Labels map[string]string `yaml:"labels"`
}

// LDAPConfig is the LDAP connection parameters.
type LDAPConfig struct {
	// Addr is the host:port of the LDAP server (typically port 389).
	Addr string `yaml:"addr"`
	// Domain is the ActiveDirectory domain name.
	Domain string `yaml:"domain"`
	// Username for LDAP authentication.
	Username string `yaml:"username"`
	// SID is the Security Identifier for the service account specified by Username.
	SID string `yaml:"sid"`
	// InsecureSkipVerify decides whether whether we skip verifying with the LDAP server's CA when making the LDAPS connection.
	InsecureSkipVerify bool `yaml:"insecure_skip_verify"`
	// ServerName is the name of the LDAP server for TLS.
	ServerName string `yaml:"server_name,omitempty"`
	// DEREncodedCAFile is the filepath to an optional DER encoded CA cert to be used for verification (if InsecureSkipVerify is set to false).
	DEREncodedCAFile string `yaml:"der_ca_file,omitempty"`
	// PEMEncodedCACert is an optional PEM encoded CA cert to be used for verification (if InsecureSkipVerify is set to false).
	PEMEncodedCACert string `yaml:"ldap_ca_cert,omitempty"`
}

// LDAPDiscoveryConfig is LDAP discovery configuration for windows desktop discovery service.
type LDAPDiscoveryConfig struct {
	// BaseDN is the base DN to search for desktops.
	// Use the value '*' to search from the root of the domain,
	// or leave blank to disable desktop discovery.
	BaseDN string `yaml:"base_dn"`
	// Filters are additional LDAP filters to apply to the search.
	// See: https://ldap.com/ldap-filters/
	Filters []string `yaml:"filters"`
	// LabelAttributes are LDAP attributes to apply to hosts discovered
	// via LDAP. Teleport labels hosts by prefixing the attribute with
	// "ldap/" - for example, a value of "location" here would result in
	// discovered desktops having a label with key "ldap/location" and
	// the value being the value of the "location" attribute.
	LabelAttributes []string `yaml:"label_attributes"`
}

// TracingService contains configuration for the tracing_service.
type TracingService struct {
	// Enabled turns the tracing service role on or off for this process
	EnabledFlag string `yaml:"enabled,omitempty"`

	// ExporterURL is the OTLP exporter URL to send spans to
	ExporterURL string `yaml:"exporter_url"`

	// KeyPairs is a list of x509 serving key pairs used for mTLS.
	KeyPairs []KeyPair `yaml:"keypairs,omitempty"`

	// CACerts are the exporter ca certs to use
	CACerts []string `yaml:"ca_certs,omitempty"`

	// SamplingRatePerMillion is the sampling rate for the exporter.
	// 1_000_000 means all spans will be sampled and 0 means none are sampled.
	SamplingRatePerMillion int `yaml:"sampling_rate_per_million"`
}

func (s *TracingService) Enabled() bool {
	if s.EnabledFlag == "" {
		return false
	}
	v, err := apiutils.ParseBool(s.EnabledFlag)
	if err != nil {
		return false
	}
	return v
}<|MERGE_RESOLUTION|>--- conflicted
+++ resolved
@@ -493,7 +493,6 @@
 			if !slices.Contains(services.SupportedAWSMatchers, matcherType) {
 				return trace.BadParameter("discovery service type does not support %q, supported resource types are: %v",
 					matcherType, services.SupportedAWSMatchers)
-<<<<<<< HEAD
 			}
 		}
 
@@ -509,23 +508,6 @@
 			}
 		}
 
-=======
-			}
-		}
-
-		if len(matcher.Regions) == 0 {
-			return trace.BadParameter("discovery service requires at least one region; supported regions are: %v",
-				regions)
-		}
-
-		for _, region := range matcher.Regions {
-			if !slices.Contains(regions, region) {
-				return trace.BadParameter("discovery service does not support region %q; supported regions are: %v",
-					region, regions)
-			}
-		}
-
->>>>>>> 9262f956
 		if matcher.Tags == nil || len(matcher.Tags) == 0 {
 			matcher.Tags = map[string]apiutils.Strings{types.Wildcard: {types.Wildcard}}
 		}
