/*
Copyright 2015 Gravitational, Inc.

Licensed under the Apache License, Version 2.0 (the "License");
you may not use this file except in compliance with the License.
You may obtain a copy of the License at

    http://www.apache.org/licenses/LICENSE-2.0

Unless required by applicable law or agreed to in writing, software
distributed under the License is distributed on an "AS IS" BASIS,
WITHOUT WARRANTIES OR CONDITIONS OF ANY KIND, either express or implied.
See the License for the specific language governing permissions and
limitations under the License.
*/

package config

import (
	"bytes"
	"math"
	"strings"
	"testing"
	"time"

	"github.com/google/go-cmp/cmp"
	"github.com/gravitational/trace"
	"github.com/stretchr/testify/require"
	"gopkg.in/yaml.v2"

	"github.com/gravitational/teleport/api/constants"
	"github.com/gravitational/teleport/api/types"
	"github.com/gravitational/teleport/api/types/installers"
	apiutils "github.com/gravitational/teleport/api/utils"
	"github.com/gravitational/teleport/lib/defaults"
	"github.com/gravitational/teleport/lib/sshutils/x11"
)

// minimalConfigFile is a minimal subset of a teleport config file that can be
// mutated programatically by test cases and then re-serialized to test the
// config file loader
const minimalConfigFile string = `
teleport:
  nodename: testing

auth_service:
  enabled: yes

ssh_service:
  enabled: yes

discovery_service:
  enabled: false
`

// cfgMap is a shorthand for a type that can hold the nested key-value
// representation of a parsed YAML file.
type cfgMap map[interface{}]interface{}

// editConfig takes the minimal YAML configuration file, de-serializes it into a
// nested key-value dictionary suitable for manipulation by a test case,
// passes that dictionary to the caller-supplied mutator and then re-serializes
// it ready to be injected into the config loader.
func editConfig(t *testing.T, mutate func(cfg cfgMap)) []byte {
	var cfg cfgMap
	require.NoError(t, yaml.Unmarshal([]byte(minimalConfigFile), &cfg))
	mutate(cfg)

	text, err := yaml.Marshal(cfg)
	require.NoError(t, err)

	return text
}

// requireEqual creates an assertion function with a bound `expected` value
// for use with table-driven tests
func requireEqual(expected interface{}) require.ValueAssertionFunc {
	return func(t require.TestingT, actual interface{}, msgAndArgs ...interface{}) {
		require.Equal(t, expected, actual, msgAndArgs...)
	}
}

// TestAuthSection tests the config parser for the `auth_service` config block
func TestAuthSection(t *testing.T) {
	t.Parallel()

	testCases := []struct {
		desc                    string
		mutate                  func(cfgMap)
		expectError             require.ErrorAssertionFunc
		expectEnabled           require.BoolAssertionFunc
		expectIdleMsg           require.ValueAssertionFunc
		expectMotd              require.ValueAssertionFunc
		expectWebIdleTimeout    require.ValueAssertionFunc
		expectProxyPingInterval require.ValueAssertionFunc
	}{
		{
			desc:                    "Default",
			mutate:                  func(cfg cfgMap) {},
			expectError:             require.NoError,
			expectEnabled:           require.True,
			expectIdleMsg:           require.Empty,
			expectMotd:              require.Empty,
			expectWebIdleTimeout:    require.Empty,
			expectProxyPingInterval: require.Empty,
		}, {
			desc: "Enabled",
			mutate: func(cfg cfgMap) {
				cfg["auth_service"].(cfgMap)["enabled"] = "yes"
			},
			expectError:   require.NoError,
			expectEnabled: require.True,
		}, {
			desc: "Disabled",
			mutate: func(cfg cfgMap) {
				cfg["auth_service"].(cfgMap)["enabled"] = "no"
			},
			expectError:   require.NoError,
			expectEnabled: require.False,
		}, {
			desc: "Idle timeout message",
			mutate: func(cfg cfgMap) {
				cfg["auth_service"].(cfgMap)["client_idle_timeout_message"] = "Are you pondering what I'm pondering?"
			},
			expectError:   require.NoError,
			expectIdleMsg: requireEqual("Are you pondering what I'm pondering?"),
		}, {
			desc: "Message of the Day",
			mutate: func(cfg cfgMap) {
				cfg["auth_service"].(cfgMap)["message_of_the_day"] = "Are you pondering what I'm pondering?"
			},
			expectError: require.NoError,
			expectMotd:  requireEqual("Are you pondering what I'm pondering?"),
		}, {
			desc: "Web idle timeout",
			mutate: func(cfg cfgMap) {
				cfg["auth_service"].(cfgMap)["web_idle_timeout"] = "10m"
			},
			expectError:          require.NoError,
			expectWebIdleTimeout: requireEqual(types.Duration(10 * time.Minute)),
		}, {
			desc: "Web idle timeout (invalid)",
			mutate: func(cfg cfgMap) {
				cfg["auth_service"].(cfgMap)["web_idle_timeout"] = "potato"
			},
			expectError: require.Error,
		}, {
			desc: "Proxy ping interval",
			mutate: func(cfg cfgMap) {
				cfg["auth_service"].(cfgMap)["proxy_ping_interval"] = "10s"
			},
			expectError:             require.NoError,
			expectProxyPingInterval: requireEqual(types.Duration(10 * time.Second)),
		}, {
			desc: "Proxy ping interval (invalid)",
			mutate: func(cfg cfgMap) {
				cfg["auth_service"].(cfgMap)["proxy_ping_interval"] = "potato"
			},
			expectError: require.Error,
		},
	}

	for _, tt := range testCases {
		t.Run(tt.desc, func(t *testing.T) {
			text := bytes.NewBuffer(editConfig(t, tt.mutate))

			cfg, err := ReadConfig(text)
			tt.expectError(t, err)

			if tt.expectEnabled != nil {
				tt.expectEnabled(t, cfg.Auth.Enabled())
			}

			if tt.expectIdleMsg != nil {
				tt.expectIdleMsg(t, cfg.Auth.ClientIdleTimeoutMessage)
			}

			if tt.expectMotd != nil {
				tt.expectMotd(t, cfg.Auth.MessageOfTheDay)
			}

			if tt.expectWebIdleTimeout != nil {
				tt.expectWebIdleTimeout(t, cfg.Auth.WebIdleTimeout)
			}

			if tt.expectProxyPingInterval != nil {
				tt.expectProxyPingInterval(t, cfg.Auth.ProxyPingInterval)
			}
		})
	}
}

func TestAuthenticationSection(t *testing.T) {
	t.Parallel()

	tests := []struct {
		desc        string
		mutate      func(cfgMap)
		expectError require.ErrorAssertionFunc
		expected    *AuthenticationConfig
	}{
		{
			desc: "Local auth with OTP",
			mutate: func(cfg cfgMap) {
				cfg["auth_service"].(cfgMap)["authentication"] = cfgMap{
					"type":          "local",
					"second_factor": "otp",
				}
			},
			expectError: require.NoError,
			expected: &AuthenticationConfig{
				Type:         "local",
				SecondFactor: "otp",
			},
		}, {
			desc: "Local auth without OTP",
			mutate: func(cfg cfgMap) {
				cfg["auth_service"].(cfgMap)["authentication"] = cfgMap{
					"type":          "local",
					"second_factor": "off",
				}
			},
			expectError: require.NoError,
			expected: &AuthenticationConfig{
				Type:         "local",
				SecondFactor: "off",
			},
		}, {
			desc: "Local auth with u2f",
			mutate: func(cfg cfgMap) {
				cfg["auth_service"].(cfgMap)["authentication"] = cfgMap{
					"type":          "local",
					"second_factor": "u2f",
					"u2f": cfgMap{
						"app_id": "https://graviton:3080",
						"facets": []interface{}{"https://graviton:3080"},
						"device_attestation_cas": []interface{}{
							"testdata/u2f_attestation_ca.pam",
							"-----BEGIN CERTIFICATE-----\nfake certificate\n-----END CERTIFICATE-----",
						},
					},
				}
			},
			expectError: require.NoError,
			expected: &AuthenticationConfig{
				Type:         "local",
				SecondFactor: "u2f",
				U2F: &UniversalSecondFactor{
					AppID: "https://graviton:3080",
					Facets: []string{
						"https://graviton:3080",
					},
					DeviceAttestationCAs: []string{
						"testdata/u2f_attestation_ca.pam",
						"-----BEGIN CERTIFICATE-----\nfake certificate\n-----END CERTIFICATE-----",
					},
				},
			},
		}, {
			desc: "Local auth with Webauthn",
			mutate: func(cfg cfgMap) {
				cfg["auth_service"].(cfgMap)["authentication"] = cfgMap{
					"type":          "local",
					"second_factor": "webauthn",
					"webauthn": cfgMap{
						"rp_id": "example.com",
						"attestation_allowed_cas": []interface{}{
							"testdata/u2f_attestation_ca.pam",
							"-----BEGIN CERTIFICATE-----\nfake certificate1\n-----END CERTIFICATE-----",
						},
						"attestation_denied_cas": []interface{}{
							"-----BEGIN CERTIFICATE-----\nfake certificate2\n-----END CERTIFICATE-----",
							"testdata/u2f_attestation_ca.pam",
						},
					},
				}
			},
			expectError: require.NoError,
			expected: &AuthenticationConfig{
				Type:         "local",
				SecondFactor: "webauthn",
				Webauthn: &Webauthn{
					RPID: "example.com",
					AttestationAllowedCAs: []string{
						"testdata/u2f_attestation_ca.pam",
						"-----BEGIN CERTIFICATE-----\nfake certificate1\n-----END CERTIFICATE-----",
					},
					AttestationDeniedCAs: []string{
						"-----BEGIN CERTIFICATE-----\nfake certificate2\n-----END CERTIFICATE-----",
						"testdata/u2f_attestation_ca.pam",
					},
				},
			},
		}, {
			desc: "Local auth with disabled Webauthn",
			mutate: func(cfg cfgMap) {
				cfg["auth_service"].(cfgMap)["authentication"] = cfgMap{
					"type":          "local",
					"second_factor": "on",
					"u2f": cfgMap{
						"app_id": "https://example.com",
						"facets": []interface{}{
							"https://example.com",
						},
					},
					"webauthn": cfgMap{
						"disabled": true, // Kept for backwards compatibility, has no effect.
					},
				}
			},
			expectError: require.NoError,
			expected: &AuthenticationConfig{
				Type:         "local",
				SecondFactor: "on",
				U2F: &UniversalSecondFactor{
					AppID:  "https://example.com",
					Facets: []string{"https://example.com"},
				},
				Webauthn: &Webauthn{
					Disabled: true,
				},
			},
		}, {
			desc: "Local auth with passwordless connector",
			mutate: func(cfg cfgMap) {
				cfg["auth_service"].(cfgMap)["authentication"] = cfgMap{
					"type":          "local",
					"second_factor": "on",
					"webauthn": cfgMap{
						"rp_id": "example.com",
					},
					"passwordless":   "true",
					"connector_name": "passwordless",
				}
			},
			expectError: require.NoError,
			expected: &AuthenticationConfig{
				Type:         "local",
				SecondFactor: "on",
				Webauthn: &Webauthn{
					RPID: "example.com",
				},
				Passwordless:  types.NewBoolOption(true),
				ConnectorName: "passwordless",
			},
		},
	}
	for _, tt := range tests {
		t.Run(tt.desc, func(t *testing.T) {
			text := bytes.NewBuffer(editConfig(t, tt.mutate))
			cfg, err := ReadConfig(text)
			tt.expectError(t, err)

			require.Empty(t, cmp.Diff(cfg.Auth.Authentication, tt.expected))
		})
	}
}

func TestAuthenticationConfig_HandleSecondFactorOffOnWithoutQoutes(t *testing.T) {
	t.Parallel()
	tests := []struct {
		desc               string
		input              string
		expectError        require.ErrorAssertionFunc
		expectSecondFactor require.ValueAssertionFunc
	}{
		{desc: "handle off with quotes", input: `
auth_service:
  enabled: yes
  authentication:
    type: local
    second_factor: "off"
teleport:
  nodename: testing
ssh_service:
  enabled: yes`,
			expectError:        require.NoError,
			expectSecondFactor: requireEqual(constants.SecondFactorOff)},
		{desc: "handle off without quotes", input: `
auth_service:
  enabled: yes
  authentication:
    type: local
    second_factor: off
teleport:
  nodename: testing
ssh_service:
  enabled: yes`,
			expectError:        require.NoError,
			expectSecondFactor: requireEqual(constants.SecondFactorOff)},
		{desc: "handle on without quotes", input: `
auth_service:
  enabled: yes
  authentication:
    type: local
    second_factor: on
teleport:
  nodename: testing
ssh_service:
  enabled: yes`,
			expectError:        require.NoError,
			expectSecondFactor: requireEqual(constants.SecondFactorOn)},
		{desc: "unsupported numeric type as second_factor", input: `
auth_service:
  enabled: yes
  authentication:
    type: local
    second_factor: 4.4
teleport:
  nodename: testing
ssh_service:
  enabled: yes`,
			expectError: require.Error,
		},
	}
	for _, tt := range tests {
		t.Run(tt.desc, func(t *testing.T) {
			cfg, err := ReadConfig(strings.NewReader(tt.input))
			tt.expectError(t, err)
			if tt.expectSecondFactor != nil {
				tt.expectSecondFactor(t, cfg.Auth.Authentication.SecondFactor)
			}
		})
	}
}

func TestAuthenticationConfig_Parse_StaticToken(t *testing.T) {
	t.Parallel()

	tests := []struct {
		desc  string
		token string
	}{
		{desc: "file path on windows", token: `C:\path\to\some\file`},
		{desc: "literal string", token: "some-literal-token"},
	}
	for _, tt := range tests {
		t.Run(tt.desc, func(t *testing.T) {
			staticToken := StaticToken("Auth,Node,Proxy:" + tt.token)
			provisionTokens, err := staticToken.Parse()
			require.NoError(t, err)

			require.Len(t, provisionTokens, 1)
			provisionToken := provisionTokens[0]

			want := types.ProvisionTokenV1{
				Roles: []types.SystemRole{
					types.RoleAuth, types.RoleNode, types.RoleProxy,
				},
				Token:   tt.token,
				Expires: provisionToken.Expires,
			}
			require.Equal(t, provisionToken, want)
		})
	}
}

func TestAuthenticationConfig_Parse_nilU2F(t *testing.T) {
	// An absent U2F section should be reflected as a nil U2F object.
	// The config below is a valid config without U2F, but other than that we
	// don't care about its specifics for this test.
	text := editConfig(t, func(cfg cfgMap) {
		cfg["auth_service"].(cfgMap)["authentication"] = cfgMap{
			"type":          "local",
			"second_factor": "on",
			"webauthn": cfgMap{
				"rp_id": "localhost",
			},
		}
	})
	cfg, err := ReadConfig(bytes.NewBuffer(text))
	require.NoError(t, err)

	cap, err := cfg.Auth.Authentication.Parse()
	require.NoError(t, err, "failed parsing cap")

	_, u2fErr := cap.GetU2F()
	require.Error(t, u2fErr, "U2F configuration present")
	require.True(t, trace.IsNotFound(u2fErr), "uxpected U2F error")

	_, webErr := cap.GetWebauthn()
	require.NoError(t, webErr, "unexpected webauthn error")
}

func TestAuthenticationConfig_RequireSessionMFA(t *testing.T) {
	t.Parallel()

	tests := []struct {
		desc                 string
		mutate               func(cfgMap)
		expectError          bool
		expectRequireMFAType types.RequireMFAType
	}{
		{
			desc: "RequireSessionMFA invalid",
			mutate: func(cfg cfgMap) {
				cfg["auth_service"].(cfgMap)["authentication"] = cfgMap{
					"require_session_mfa": "unknown",
				}
			},
			expectError: true,
		}, {
			desc: "RequireSessionMFA empty",
			mutate: func(cfg cfgMap) {
				cfg["auth_service"].(cfgMap)["authentication"] = cfgMap{}
			},
			expectRequireMFAType: types.RequireMFAType_OFF,
		}, {
			desc: "RequireSessionMFA true",
			mutate: func(cfg cfgMap) {
				cfg["auth_service"].(cfgMap)["authentication"] = cfgMap{
					"require_session_mfa": true,
				}
			},
			expectRequireMFAType: types.RequireMFAType_SESSION,
		}, {
			desc: "RequireSessionMFA false",
			mutate: func(cfg cfgMap) {
				cfg["auth_service"].(cfgMap)["authentication"] = cfgMap{
					"require_session_mfa": false,
				}
			},
			expectRequireMFAType: types.RequireMFAType_OFF,
		}, {
			desc: "RequireSessionMFA true string",
			mutate: func(cfg cfgMap) {
				cfg["auth_service"].(cfgMap)["authentication"] = cfgMap{
					"require_session_mfa": "yes",
				}
			},
			expectRequireMFAType: types.RequireMFAType_SESSION,
		}, {
			desc: "RequireSessionMFA false string",
			mutate: func(cfg cfgMap) {
				cfg["auth_service"].(cfgMap)["authentication"] = cfgMap{
					"require_session_mfa": "off",
				}
			},
			expectRequireMFAType: types.RequireMFAType_OFF,
		}, {
			desc: "RequireSessionMFA hardware_key",
			mutate: func(cfg cfgMap) {
				cfg["auth_service"].(cfgMap)["authentication"] = cfgMap{
					"require_session_mfa": types.RequireMFATypeHardwareKeyString,
				}
			},
			expectRequireMFAType: types.RequireMFAType_SESSION_AND_HARDWARE_KEY,
		}, {
			desc: "RequireSessionMFA hardware_key",
			mutate: func(cfg cfgMap) {
				cfg["auth_service"].(cfgMap)["authentication"] = cfgMap{
					"require_session_mfa": types.RequireMFATypeHardwareKeyTouchString,
				}
			},
			expectRequireMFAType: types.RequireMFAType_HARDWARE_KEY_TOUCH,
		},
	}
	for _, tt := range tests {
		t.Run(tt.desc, func(t *testing.T) {
			text := bytes.NewBuffer(editConfig(t, tt.mutate))
			cfg, err := ReadConfig(text)
			if tt.expectError {
				require.Error(t, err)
				return
			}

			require.NoError(t, err)
			require.Empty(t, cmp.Diff(cfg.Auth.Authentication.RequireMFAType, tt.expectRequireMFAType))
		})
	}
}

// TestSSHSection tests the config parser for the SSH config block
func TestSSHSection(t *testing.T) {
	t.Parallel()

	testCases := []struct {
		desc                      string
		mutate                    func(cfgMap)
		expectError               require.ErrorAssertionFunc
		expectEnabled             require.BoolAssertionFunc
		expectAllowsTCPForwarding require.BoolAssertionFunc
		expectFileCopying         require.BoolAssertionFunc
	}{
		{
			desc:                      "default",
			mutate:                    func(cfgMap) {},
			expectError:               require.NoError,
			expectEnabled:             require.True,
			expectAllowsTCPForwarding: require.True,
		}, {
			desc: "explicitly enabled",
			mutate: func(cfg cfgMap) {
				cfg["ssh_service"].(cfgMap)["enabled"] = "yes"
			},
			expectError:               require.NoError,
			expectEnabled:             require.True,
			expectAllowsTCPForwarding: require.True,
		}, {
			desc: "disabled",
			mutate: func(cfg cfgMap) {
				cfg["ssh_service"].(cfgMap)["enabled"] = "no"
			},
			expectError:               require.NoError,
			expectEnabled:             require.False,
			expectAllowsTCPForwarding: require.True,
		}, {
			desc: "Port forwarding is enabled",
			mutate: func(cfg cfgMap) {
				cfg["ssh_service"].(cfgMap)["port_forwarding"] = true
			},
			expectError:               require.NoError,
			expectEnabled:             require.True,
			expectAllowsTCPForwarding: require.True,
		}, {
			desc: "Port forwarding is disabled",
			mutate: func(cfg cfgMap) {
				cfg["ssh_service"].(cfgMap)["port_forwarding"] = false
			},
			expectError:               require.NoError,
			expectEnabled:             require.True,
			expectAllowsTCPForwarding: require.False,
		}, {
			desc: "Port forwarding invalid value",
			mutate: func(cfg cfgMap) {
				cfg["ssh_service"].(cfgMap)["port_forwarding"] = "banana"
			},
			expectError: require.Error,
		}, {
			desc: "File copying is enabled",
			mutate: func(cfg cfgMap) {
				cfg["ssh_service"].(cfgMap)["ssh_file_copy"] = true
			},
			expectError:       require.NoError,
			expectEnabled:     require.True,
			expectFileCopying: require.True,
		}, {
			desc: "File copying is disabled",
			mutate: func(cfg cfgMap) {
				cfg["ssh_service"].(cfgMap)["ssh_file_copy"] = false
			},
			expectError:       require.NoError,
			expectEnabled:     require.True,
			expectFileCopying: require.False,
		}, {
			desc:              "File copying is enabled by default",
			mutate:            func(cfg cfgMap) {},
			expectError:       require.NoError,
			expectEnabled:     require.True,
			expectFileCopying: require.True,
		},
	}

	for _, testCase := range testCases {
		t.Run(testCase.desc, func(t *testing.T) {
			text := bytes.NewBuffer(editConfig(t, testCase.mutate))

			cfg, err := ReadConfig(text)
			testCase.expectError(t, err)

			if testCase.expectEnabled != nil {
				testCase.expectEnabled(t, cfg.SSH.Enabled())
			}

			if testCase.expectAllowsTCPForwarding != nil {
				testCase.expectAllowsTCPForwarding(t, cfg.SSH.AllowTCPForwarding())
			}

			if testCase.expectFileCopying != nil {
				testCase.expectFileCopying(t, cfg.SSH.SSHFileCopy())
			}

		})
	}
}

func TestDiscoveryConfig(t *testing.T) {
	t.Parallel()
	testCases := []struct {
		desc                     string
		mutate                   func(cfgMap)
		expectError              require.ErrorAssertionFunc
		expectEnabled            require.BoolAssertionFunc
		expectedDiscoverySection Discovery
	}{
		{
<<<<<<< HEAD
			desc:          "default",
			mutate:        func(cfgMap) {},
			expectError:   require.NoError,
			expectEnabled: require.False,
			expectedDiscoverySection: Discovery{
				AWSMatchers:   []AWSMatcher{},
				AzureMatchers: []AzureMatcher{},
			},
=======
			desc:                     "default",
			mutate:                   func(cfgMap) {},
			expectError:              require.NoError,
			expectEnabled:            require.False,
			expectedDiscoverySection: Discovery{},
>>>>>>> 5e786bd6
		},
		{
			desc:          "Azure section is filled with defaults",
			expectError:   require.NoError,
			expectEnabled: require.True,
			mutate: func(cfg cfgMap) {
				cfg["discovery_service"].(cfgMap)["enabled"] = "yes"
				cfg["discovery_service"].(cfgMap)["azure"] = []cfgMap{
					{
						"types": []string{"aks"},
					},
				}
			},
			expectedDiscoverySection: Discovery{
				AzureMatchers: []AzureMatcher{
					{
						Types:   []string{"aks"},
						Regions: []string{"*"},
						ResourceTags: map[string]apiutils.Strings{
							"*": []string{"*"},
						},
						Subscriptions:  []string{"*"},
						ResourceGroups: []string{"*"},
					},
				}},
		},
		{
			desc:          "Azure section is filled with values",
			expectError:   require.NoError,
			expectEnabled: require.True,
			mutate: func(cfg cfgMap) {
				cfg["discovery_service"].(cfgMap)["enabled"] = "yes"
				cfg["discovery_service"].(cfgMap)["azure"] = []cfgMap{
					{
						"types":   []string{"aks"},
						"regions": []string{"eucentral1"},
						"tags": cfgMap{
							"discover_teleport": "yes",
						},
						"subscriptions":   []string{"sub1", "sub2"},
						"resource_groups": []string{"group1", "group2"},
					},
				}
			},
			expectedDiscoverySection: Discovery{
				AzureMatchers: []AzureMatcher{
					{
						Types:   []string{"aks"},
						Regions: []string{"eucentral1"},
						ResourceTags: map[string]apiutils.Strings{
							"discover_teleport": []string{"yes"},
						},
						Subscriptions:  []string{"sub1", "sub2"},
						ResourceGroups: []string{"group1", "group2"},
					},
				}},
		},
		{
			desc:          "AWS section is filled with defaults",
			expectError:   require.NoError,
			expectEnabled: require.True,
			mutate: func(cfg cfgMap) {
				cfg["discovery_service"].(cfgMap)["enabled"] = "yes"
				cfg["discovery_service"].(cfgMap)["aws"] = []cfgMap{
					{
						"types":   []string{"ec2"},
						"regions": []string{"eu-central-1"},
						"tags": cfgMap{
							"discover_teleport": "yes",
						},
					},
				}
			},
			expectedDiscoverySection: Discovery{
				AWSMatchers: []AWSMatcher{
					{
						Types:   []string{"ec2"},
						Regions: []string{"eu-central-1"},
						Tags: map[string]apiutils.Strings{
							"discover_teleport": []string{"yes"},
						},
						InstallParams: &InstallParams{
							JoinParams: JoinParams{
								TokenName: defaults.IAMInviteTokenName,
								Method:    types.JoinMethodIAM,
							},
							ScriptName: installers.InstallerScriptName,
						},
						SSM: AWSSSM{DocumentName: defaults.AWSInstallerDocument},
					},
				}},
		}, {
			desc:          "AWS section is filled with custom configs",
			expectError:   require.NoError,
			expectEnabled: require.True,
			mutate: func(cfg cfgMap) {
				cfg["discovery_service"].(cfgMap)["enabled"] = "yes"
				cfg["discovery_service"].(cfgMap)["aws"] = []cfgMap{
					{
						"types":   []string{"ec2"},
						"regions": []string{"eu-central-1"},
						"tags": cfgMap{
							"discover_teleport": "yes",
						},
						"install": cfgMap{
							"join_params": cfgMap{
								"token_name": "hello-iam-a-token",
								"method":     "iam",
							},
							"script_name": "installer-custom",
						},
						"ssm": cfgMap{
							"document_name": "hello_document",
						},
					},
				}
			},
			expectedDiscoverySection: Discovery{
				AWSMatchers: []AWSMatcher{
					{
						Types:   []string{"ec2"},
						Regions: []string{"eu-central-1"},
						Tags: map[string]apiutils.Strings{
							"discover_teleport": []string{"yes"},
						},
						InstallParams: &InstallParams{
							JoinParams: JoinParams{
								TokenName: "hello-iam-a-token",
								Method:    types.JoinMethodIAM,
							},
							ScriptName: "installer-custom",
						},
						SSM: AWSSSM{DocumentName: "hello_document"},
					},
				},
			},
		}, {
			desc:          "AWS section is filled with invalid join method",
			expectError:   require.Error,
			expectEnabled: require.True,
			mutate: func(cfg cfgMap) {
				cfg["discovery_service"].(cfgMap)["enabled"] = "yes"
				cfg["discovery_service"].(cfgMap)["aws"] = []cfgMap{
					{
						"install": cfgMap{
							"join_params": cfgMap{
								"token_name": "hello-iam-a-token",
								"method":     "token",
							},
						},
					},
				}
			},
			expectedDiscoverySection: Discovery{},
		}, {
			desc:          "AWS section is filled with no token",
			expectError:   require.NoError,
			expectEnabled: require.True,
			mutate: func(cfg cfgMap) {
				cfg["discovery_service"].(cfgMap)["enabled"] = "yes"
				cfg["discovery_service"].(cfgMap)["aws"] = []cfgMap{
					{
						"install": cfgMap{
							"join_params": cfgMap{
								"method": "iam",
							},
						},
					},
				}
			},
			expectedDiscoverySection: Discovery{
				AWSMatchers: []AWSMatcher{
					{
						SSM: AWSSSM{
							DocumentName: defaults.AWSInstallerDocument,
						},
						Tags: map[string]apiutils.Strings{"*": {"*"}},
						InstallParams: &InstallParams{
							JoinParams: JoinParams{
								TokenName: defaults.IAMInviteTokenName,
								Method:    types.JoinMethodIAM,
							},
							ScriptName: installers.InstallerScriptName,
						},
					},
				},
			},
		},
		{
			desc:          "Azure section is filled with defaults",
			expectError:   require.NoError,
			expectEnabled: require.True,
			mutate: func(cfg cfgMap) {
				cfg["discovery_service"].(cfgMap)["enabled"] = "yes"
				cfg["discovery_service"].(cfgMap)["azure"] = []cfgMap{
					{"types": []string{"vm"},
						"regions":         []string{"westcentralus"},
						"resource_groups": []string{"rg1"},
						"subscriptions":   []string{"88888888-8888-8888-8888-888888888888"},
						"tags": cfgMap{
							"discover_teleport": "yes",
						},
					},
				}
			},
			expectedDiscoverySection: Discovery{
				AzureMatchers: []AzureMatcher{
					{
						Types:          []string{"vm"},
						Regions:        []string{"westcentralus"},
						ResourceGroups: []string{"rg1"},
						Subscriptions:  []string{"88888888-8888-8888-8888-888888888888"},
						ResourceTags: map[string]apiutils.Strings{
							"discover_teleport": []string{"yes"},
						},
					},
				},
			},
		},
	}
	for _, testCase := range testCases {
		t.Run(testCase.desc, func(t *testing.T) {
			text := bytes.NewBuffer(editConfig(t, testCase.mutate))
			cfg, err := ReadConfig(text)
			testCase.expectError(t, err)
			if cfg == nil {
				return
			}
			testCase.expectEnabled(t, cfg.Discovery.Enabled())
			if expectedAWS := testCase.expectedDiscoverySection.AWSMatchers; expectedAWS != nil {
				require.Equal(t, expectedAWS, cfg.Discovery.AWSMatchers)
			}
			if expectedAzure := testCase.expectedDiscoverySection.AzureMatchers; expectedAzure != nil {
				require.Equal(t, expectedAzure, cfg.Discovery.AzureMatchers)
			}
		})
	}
}

func TestX11Config(t *testing.T) {
	testCases := []struct {
		desc              string
		mutate            func(cfgMap)
		expectReadError   require.ErrorAssertionFunc
		expectConfigError require.ErrorAssertionFunc
		expectX11Config   *x11.ServerConfig
	}{
		{
			desc:            "default",
			mutate:          func(cfg cfgMap) {},
			expectX11Config: &x11.ServerConfig{},
		},
		// Test x11 enabled
		{
			desc: "x11 disabled",
			mutate: func(cfg cfgMap) {
				cfg["ssh_service"].(cfgMap)["x11"] = cfgMap{
					"enabled": "no",
				}
			},
			expectX11Config: &x11.ServerConfig{},
		},
		{
			desc: "x11 enabled",
			mutate: func(cfg cfgMap) {
				cfg["ssh_service"].(cfgMap)["x11"] = cfgMap{
					"enabled": "yes",
				}
			},
			expectX11Config: &x11.ServerConfig{
				Enabled:       true,
				DisplayOffset: x11.DefaultDisplayOffset,
				MaxDisplay:    x11.DefaultDisplayOffset + x11.DefaultMaxDisplays,
			},
		},
		// Test display offset
		{
			desc: "display offset set",
			mutate: func(cfg cfgMap) {
				cfg["ssh_service"].(cfgMap)["x11"] = cfgMap{
					"enabled":        "yes",
					"display_offset": 100,
				}
			},
			expectX11Config: &x11.ServerConfig{
				Enabled:       true,
				DisplayOffset: 100,
				MaxDisplay:    100 + x11.DefaultMaxDisplays,
			},
		},
		{
			desc: "display offset value capped",
			mutate: func(cfg cfgMap) {
				cfg["ssh_service"].(cfgMap)["x11"] = cfgMap{
					"enabled":        "yes",
					"display_offset": math.MaxUint32,
				}
			},
			expectX11Config: &x11.ServerConfig{
				Enabled:       true,
				DisplayOffset: x11.MaxDisplayNumber,
				MaxDisplay:    x11.MaxDisplayNumber,
			},
		},
		// Test max display
		{
			desc: "max display set",
			mutate: func(cfg cfgMap) {
				cfg["ssh_service"].(cfgMap)["x11"] = cfgMap{
					"enabled":     "yes",
					"max_display": 100,
				}
			},
			expectX11Config: &x11.ServerConfig{
				Enabled:       true,
				DisplayOffset: x11.DefaultDisplayOffset,
				MaxDisplay:    100,
			},
		},
		{
			desc: "max display value capped",
			mutate: func(cfg cfgMap) {
				cfg["ssh_service"].(cfgMap)["x11"] = cfgMap{
					"enabled":     "yes",
					"max_display": math.MaxUint32,
				}
			},
			expectX11Config: &x11.ServerConfig{
				Enabled:       true,
				DisplayOffset: x11.DefaultDisplayOffset,
				MaxDisplay:    x11.MaxDisplayNumber,
			},
		},
		{
			desc: "max display smaller than display offset",
			mutate: func(cfg cfgMap) {
				cfg["ssh_service"].(cfgMap)["x11"] = cfgMap{
					"enabled":        "maybe",
					"display_offset": 1000,
					"max_display":    100,
				}
			},
			expectConfigError: func(t require.TestingT, err error, i ...interface{}) {
				require.Error(t, err)
				require.True(t, trace.IsBadParameter(err), "got err = %v, want BadParameter", err)
			},
		},
	}

	for _, tc := range testCases {
		t.Run(tc.desc, func(t *testing.T) {
			text := bytes.NewBuffer(editConfig(t, tc.mutate))

			cfg, err := ReadConfig(text)
			if tc.expectReadError != nil {
				tc.expectReadError(t, err)
				return
			}
			require.NoError(t, err)

			serverCfg, err := cfg.SSH.X11ServerConfig()
			if tc.expectConfigError != nil {
				tc.expectConfigError(t, err)
				return
			}
			require.NoError(t, err)
			require.Equal(t, tc.expectX11Config, serverCfg)
		})
	}
}

func TestMakeSampleFileConfig(t *testing.T) {
	t.Run("Default roles", func(t *testing.T) {
		fc, err := MakeSampleFileConfig(SampleFlags{
			Roles: "",
		})
		require.NoError(t, err)
		require.Equal(t, "yes", fc.SSH.EnabledFlag)
		require.Equal(t, "yes", fc.Proxy.EnabledFlag)
		require.Equal(t, "yes", fc.Auth.EnabledFlag)
	})

	t.Run("Node role", func(t *testing.T) {
		fc, err := MakeSampleFileConfig(SampleFlags{
			Roles: "node",
		})
		require.NoError(t, err)
		require.Equal(t, "yes", fc.SSH.EnabledFlag)
		require.Equal(t, "no", fc.Proxy.EnabledFlag)
		require.Equal(t, "no", fc.Auth.EnabledFlag)
	})

	t.Run("App role", func(t *testing.T) {
		fc, err := MakeSampleFileConfig(SampleFlags{
			Roles:   "app",
			AppName: "app name",
			AppURI:  "localhost:8080",
		})
		require.NoError(t, err)
		require.Equal(t, "no", fc.SSH.EnabledFlag)
		require.Equal(t, "no", fc.Proxy.EnabledFlag)
		require.Equal(t, "no", fc.Auth.EnabledFlag)
		require.Equal(t, "yes", fc.Apps.EnabledFlag)
	})

	t.Run("App name and URI are mandatory", func(t *testing.T) {
		_, err := MakeSampleFileConfig(SampleFlags{
			Roles:  "app",
			AppURI: "localhost:8080",
		})
		require.Error(t, err)

		_, err = MakeSampleFileConfig(SampleFlags{
			Roles:   "app",
			AppName: "nginx",
		})
		require.Error(t, err)

		fc, err := MakeSampleFileConfig(SampleFlags{
			Roles:   "app",
			AppURI:  "localhost:8080",
			AppName: "nginx",
		})
		require.NoError(t, err)

		require.Equal(t, "no", fc.SSH.EnabledFlag)
		require.Equal(t, "no", fc.Proxy.EnabledFlag)
		require.Equal(t, "no", fc.Auth.EnabledFlag)
		require.Equal(t, "yes", fc.Apps.EnabledFlag)
	})

	t.Run("Proxy role", func(t *testing.T) {
		fc, err := MakeSampleFileConfig(SampleFlags{
			Roles: "proxy",
		})
		require.NoError(t, err)
		require.Equal(t, "no", fc.SSH.EnabledFlag)
		require.Equal(t, "yes", fc.Proxy.EnabledFlag)
		require.Equal(t, "no", fc.Auth.EnabledFlag)
	})

	t.Run("App role included when flag AppName is added", func(t *testing.T) {
		fc, err := MakeSampleFileConfig(SampleFlags{
			Roles:   "proxy",
			AppName: "my-app",
			AppURI:  "localhost:8080",
		})
		require.NoError(t, err)
		require.Equal(t, "no", fc.SSH.EnabledFlag)
		require.Equal(t, "yes", fc.Proxy.EnabledFlag)
		require.Equal(t, "no", fc.Auth.EnabledFlag)
		require.Equal(t, "yes", fc.Apps.EnabledFlag)
		require.Equal(t, "my-app", fc.Apps.Apps[0].Name)
	})

	t.Run("Multiple roles", func(t *testing.T) {
		fc, err := MakeSampleFileConfig(SampleFlags{
			Roles:   "proxy,app,db",
			AppName: "app name",
			AppURI:  "localhost:8080",
		})
		require.NoError(t, err)
		require.Equal(t, "no", fc.SSH.EnabledFlag)
		require.Equal(t, "yes", fc.Proxy.EnabledFlag)
		require.Equal(t, "no", fc.Auth.EnabledFlag)
		require.Equal(t, "yes", fc.Apps.EnabledFlag)
		require.Equal(t, "no", fc.Databases.EnabledFlag) // db is always disabled
	})

	t.Run("V3 - auth server", func(t *testing.T) {
		fc, err := MakeSampleFileConfig(SampleFlags{
			Version:    defaults.TeleportConfigVersionV3,
			AuthServer: "auth-server",
		})
		require.NoError(t, err)
		require.Equal(t, "auth-server", fc.AuthServer)
	})

	t.Run("V3 - proxy server", func(t *testing.T) {
		fc, err := MakeSampleFileConfig(SampleFlags{
			Version:      defaults.TeleportConfigVersionV3,
			ProxyAddress: "proxy.server",
		})
		require.NoError(t, err)
		require.Equal(t, "proxy.server", fc.ProxyServer)
	})

	t.Run("v2 - auth server", func(t *testing.T) {
		fc, err := MakeSampleFileConfig(SampleFlags{
			Version:    defaults.TeleportConfigVersionV2,
			AuthServer: "auth-server",
		})
		require.NoError(t, err)
		require.Equal(t, []string{"auth-server"}, fc.AuthServers)
	})

	t.Run("Data dir", func(t *testing.T) {
		fc, err := MakeSampleFileConfig(SampleFlags{
			DataDir: "/path/to/data/dir",
		})
		require.NoError(t, err)
		require.Equal(t, "/path/to/data/dir", fc.DataDir)

		fc, err = MakeSampleFileConfig(SampleFlags{
			DataDir: "",
		})
		require.NoError(t, err)
		require.Equal(t, defaults.DataDir, fc.DataDir)
	})

	t.Run("Token", func(t *testing.T) {
		fc, err := MakeSampleFileConfig(SampleFlags{
			AuthToken:  "auth-token",
			JoinMethod: "token",
		})
		require.NoError(t, err)
		require.Equal(t, "auth-token", fc.JoinParams.TokenName)
		require.Equal(t, types.JoinMethodToken, fc.JoinParams.Method)
	})

	t.Run("Token, method not specified", func(t *testing.T) {
		fc, err := MakeSampleFileConfig(SampleFlags{
			AuthToken: "auth-token",
		})
		require.NoError(t, err)
		require.Equal(t, "auth-token", fc.JoinParams.TokenName)
		require.Equal(t, types.JoinMethodToken, fc.JoinParams.Method)
	})

	t.Run("App name and URI", func(t *testing.T) {
		fc, err := MakeSampleFileConfig(SampleFlags{
			AppName: "app-name",
			AppURI:  "https://localhost:8080",
		})
		require.NoError(t, err)
		require.Equal(t, "app-name", fc.Apps.Apps[0].Name)
		require.Equal(t, "https://localhost:8080", fc.Apps.Apps[0].URI)
	})

	t.Run("Node labels", func(t *testing.T) {
		fc, err := MakeSampleFileConfig(SampleFlags{
			NodeLabels: "foo=bar,baz=bax",
		})
		require.NoError(t, err)
		require.Equal(t, map[string]string{
			"foo": "bar",
			"baz": "bax",
		}, fc.SSH.Labels)
	})

	t.Run("Node labels - invalid", func(t *testing.T) {
		_, err := MakeSampleFileConfig(SampleFlags{
			NodeLabels: "foo=bar,baz",
		})
		require.Error(t, err)
	})

	t.Run("CAPin", func(t *testing.T) {
		fc, err := MakeSampleFileConfig(SampleFlags{
			CAPin: "sha256:7e12c17c20d9cb",
		})
		require.NoError(t, err)
		require.Equal(t, apiutils.Strings{"sha256:7e12c17c20d9cb"}, fc.CAPin)
		fc, err = MakeSampleFileConfig(SampleFlags{
			CAPin: "sha256:7e12c17c20d9cb,sha256:7e12c17c20d9cb",
		})
		require.NoError(t, err)
		require.Equal(t, apiutils.Strings{"sha256:7e12c17c20d9cb", "sha256:7e12c17c20d9cb"}, fc.CAPin)
	})
}<|MERGE_RESOLUTION|>--- conflicted
+++ resolved
@@ -684,22 +684,11 @@
 		expectedDiscoverySection Discovery
 	}{
 		{
-<<<<<<< HEAD
-			desc:          "default",
-			mutate:        func(cfgMap) {},
-			expectError:   require.NoError,
-			expectEnabled: require.False,
-			expectedDiscoverySection: Discovery{
-				AWSMatchers:   []AWSMatcher{},
-				AzureMatchers: []AzureMatcher{},
-			},
-=======
 			desc:                     "default",
 			mutate:                   func(cfgMap) {},
 			expectError:              require.NoError,
 			expectEnabled:            require.False,
 			expectedDiscoverySection: Discovery{},
->>>>>>> 5e786bd6
 		},
 		{
 			desc:          "Azure section is filled with defaults",
