[package]
name = "rdp-client"
version = "0.1.0"
authors = ["Andrew Lytvynov <andrew@goteleport.com>", "Zac Bergquist <zac@goteleport.com>"]
edition = "2018"

[lib]
crate-type = ["staticlib"]

[dependencies]
bitflags = "1.3.2"
byteorder = "1.4.3"
env_logger = "0.10.0"
iso7816 = "0.1.0"
iso7816-tlv = "0.4.2"
libc = "0.2.139"
log = "0.4.17"
num-derive = "0.3.3"
num-traits = "0.2.15"
rand = { version = "0.8.5", features = ["getrandom"] }
rand_chacha = "0.3.1"
rsa = "0.7.2"
<<<<<<< HEAD
rdp-rs = { git = "https://github.com/gravitational/rdp-rs", rev = "8f9f2ab4835f3e52cc9d1771114cc745f3c02759" }
=======
rdp-rs = { git = "https://github.com/gravitational/rdp-rs", rev = "75eb6a30b83e7152ee6213964b5ac6e783304840" }
>>>>>>> af251b47
uuid = { version = "1.2.2", features = ["v4"] }
utf16string = "0.2.0"

[build-dependencies]
cbindgen = "0.24.3"
tempfile = "3.3.0"

[features]
fips = ["rdp-rs/fips"]<|MERGE_RESOLUTION|>--- conflicted
+++ resolved
@@ -20,11 +20,7 @@
 rand = { version = "0.8.5", features = ["getrandom"] }
 rand_chacha = "0.3.1"
 rsa = "0.7.2"
-<<<<<<< HEAD
-rdp-rs = { git = "https://github.com/gravitational/rdp-rs", rev = "8f9f2ab4835f3e52cc9d1771114cc745f3c02759" }
-=======
 rdp-rs = { git = "https://github.com/gravitational/rdp-rs", rev = "75eb6a30b83e7152ee6213964b5ac6e783304840" }
->>>>>>> af251b47
 uuid = { version = "1.2.2", features = ["v4"] }
 utf16string = "0.2.0"
 
