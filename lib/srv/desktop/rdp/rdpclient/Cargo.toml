[package]
name = "rdp-client"
version = "0.1.0"
authors = ["Andrew Lytvynov <andrew@goteleport.com>", "Zac Bergquist <zac@goteleport.com>"]
edition = "2018"

[lib]
crate-type = ["staticlib"]

[dependencies]
bitflags = "1.3.2"
byteorder = "1.4.3"
env_logger = "0.9.0"
iso7816 = "0.1.0"
iso7816-tlv = "0.4.2"
libc = "0.2.126"
log = "0.4.17"
num-derive = "0.3.3"
num-traits = "0.2.15"
rand = { version = "0.8.5", features = ["getrandom"] }
rand_chacha = "0.3.1"
rsa = "0.6.1"
rdp-rs = { git = "https://github.com/gravitational/rdp-rs", rev = "17ec446ecb73c58b77ac47c6fc8598153f673076" }
<<<<<<< HEAD
uuid = { version = "0.8.2", features = ["v4"] }
utf16string = "0.2.0"
=======
uuid = { version = "1.1.2", features = ["v4"] }
>>>>>>> aafe27c0
<|MERGE_RESOLUTION|>--- conflicted
+++ resolved
@@ -21,9 +21,5 @@
 rand_chacha = "0.3.1"
 rsa = "0.6.1"
 rdp-rs = { git = "https://github.com/gravitational/rdp-rs", rev = "17ec446ecb73c58b77ac47c6fc8598153f673076" }
-<<<<<<< HEAD
-uuid = { version = "0.8.2", features = ["v4"] }
+uuid = { version = "1.1.2", features = ["v4"] }
 utf16string = "0.2.0"
-=======
-uuid = { version = "1.1.2", features = ["v4"] }
->>>>>>> aafe27c0
