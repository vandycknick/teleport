/*
Copyright 2021 Gravitational, Inc.

Licensed under the Apache License, Version 2.0 (the "License");
you may not use this file except in compliance with the License.
You may obtain a copy of the License at

    http://www.apache.org/licenses/LICENSE-2.0

Unless required by applicable law or agreed to in writing, software
distributed under the License is distributed on an "AS IS" BASIS,
WITHOUT WARRANTIES OR CONDITIONS OF ANY KIND, either express or implied.
See the License for the specific language governing permissions and
limitations under the License.
*/

package db

import (
	"context"
	"fmt"
	"sort"
	"testing"
	"time"

	"github.com/Azure/azure-sdk-for-go/sdk/azcore/to"
	"github.com/Azure/azure-sdk-for-go/sdk/resourcemanager/sql/armsql"
	"github.com/aws/aws-sdk-go/service/redshiftserverless"
	"github.com/google/go-cmp/cmp"
	"github.com/google/go-cmp/cmp/cmpopts"
	"github.com/stretchr/testify/require"

	"github.com/gravitational/teleport/api/types"
	clients "github.com/gravitational/teleport/lib/cloud"
	"github.com/gravitational/teleport/lib/cloud/azure"
	"github.com/gravitational/teleport/lib/cloud/mocks"
	"github.com/gravitational/teleport/lib/defaults"
	"github.com/gravitational/teleport/lib/services"
)

// TestWatcher verifies that database server properly detects and applies
// changes to database resources.
func TestWatcher(t *testing.T) {
	ctx := context.Background()
	testCtx := setupTestContext(ctx, t)

	// Make a static configuration database.
	db0, err := makeStaticDatabase("db0", nil)
	require.NoError(t, err)

	// This channel will receive new set of databases the server proxies
	// after each reconciliation.
	reconcileCh := make(chan types.Databases)

	// Create database server that proxies one static database and
	// watches for databases with label group=a.
	testCtx.setupDatabaseServer(ctx, t, agentParams{
		Databases: []types.Database{db0},
		ResourceMatchers: []services.ResourceMatcher{
			{Labels: types.Labels{
				"group": []string{"a"},
			}},
		},
		OnReconcile: func(d types.Databases) {
			reconcileCh <- d
		},
	})

	// Only db0 should be registered initially.
	assertReconciledResource(t, reconcileCh, types.Databases{db0})

	// Create database with label group=a.
	db1, err := makeDynamicDatabase("db1", map[string]string{"group": "a"})
	require.NoError(t, err)
	err = testCtx.authServer.CreateDatabase(ctx, db1)
	require.NoError(t, err)

	// It should be registered.
	assertReconciledResource(t, reconcileCh, types.Databases{db0, db1})

	// Try to update db0 which is registered statically.
	db0Updated, err := makeDynamicDatabase("db0", map[string]string{"group": "a", types.OriginLabel: types.OriginDynamic})
	require.NoError(t, err)
	err = testCtx.authServer.CreateDatabase(ctx, db0Updated)
	require.NoError(t, err)

	// It should not be registered, old db0 should remain.
	assertReconciledResource(t, reconcileCh, types.Databases{db0, db1})

	// Create database with label group=b.
	db2, err := makeDynamicDatabase("db2", map[string]string{"group": "b"})
	require.NoError(t, err)
	err = testCtx.authServer.CreateDatabase(ctx, db2)
	require.NoError(t, err)

	// It shouldn't be registered.
	assertReconciledResource(t, reconcileCh, types.Databases{db0, db1})

	// Update db2 labels so it matches.
	db2.SetStaticLabels(map[string]string{"group": "a", types.OriginLabel: types.OriginDynamic})
	err = testCtx.authServer.UpdateDatabase(ctx, db2)
	require.NoError(t, err)

	// Both should be registered now.
	assertReconciledResource(t, reconcileCh, types.Databases{db0, db1, db2})

	// Update db2 URI so it gets re-registered.
	db2.SetURI("localhost:2345")
	err = testCtx.authServer.UpdateDatabase(ctx, db2)
	require.NoError(t, err)

	// db2 should get updated.
	assertReconciledResource(t, reconcileCh, types.Databases{db0, db1, db2})

	// Update db1 labels so it doesn't match.
	db1.SetStaticLabels(map[string]string{"group": "c", types.OriginLabel: types.OriginDynamic})
	err = testCtx.authServer.UpdateDatabase(ctx, db1)
	require.NoError(t, err)

	// Only db0 and db2 should remain registered.

	assertReconciledResource(t, reconcileCh, types.Databases{db0, db2})

	// Remove db2.
	err = testCtx.authServer.DeleteDatabase(ctx, db2.GetName())
	require.NoError(t, err)

	// Only static database should remain.
	assertReconciledResource(t, reconcileCh, types.Databases{db0})
}

// TestWatcherRDSDynamicResource RDS dynamic resource registration where the ResourceMatchers should be always
// evaluated for the dynamic registered resources.
func TestWatcherCloudDynamicResource(t *testing.T) {
	var db1, db2, db3 *types.DatabaseV3
	ctx := context.Background()
	testCtx := setupTestContext(ctx, t)

	db0, err := makeStaticDatabase("db0", nil)
	require.NoError(t, err)

	reconcileCh := make(chan types.Databases)
	testCtx.setupDatabaseServer(ctx, t, agentParams{
		Databases: []types.Database{db0},
		ResourceMatchers: []services.ResourceMatcher{
			{Labels: types.Labels{
				"group": []string{"a"},
			}},
		},
		OnReconcile: func(d types.Databases) {
			reconcileCh <- d
		},
	})
	assertReconciledResource(t, reconcileCh, types.Databases{db0})

	withRDSURL := func(v3 *types.DatabaseSpecV3) {
		v3.URI = "mypostgresql.c6c8mwvfdgv0.us-west-2.rds.amazonaws.com:5432"
	}

	t.Run("dynamic resource - no match", func(t *testing.T) {
		// Created an RDS db dynamic resource that doesn't match any db service ResourceMatchers.
		db1, err = makeDynamicDatabase("db1", map[string]string{"group": "z"}, withRDSURL)
		require.NoError(t, err)
		require.True(t, db1.IsRDS())
		err = testCtx.authServer.CreateDatabase(ctx, db1)
		require.NoError(t, err)
		// The db1 should not be registered by the agent due to ResourceMatchers mismatch:
		assertReconciledResource(t, reconcileCh, types.Databases{db0})
	})

	t.Run("dynamic resource - match", func(t *testing.T) {
		// Create an RDS dynamic resource with labels that matches ResourceMatchers.
		db2, err = makeDynamicDatabase("db2", map[string]string{"group": "a"}, withRDSURL)
		require.NoError(t, err)
		require.True(t, db2.IsRDS())

		err = testCtx.authServer.CreateDatabase(ctx, db2)
		require.NoError(t, err)
		// The db2 service should be properly registered by the agent.
		assertReconciledResource(t, reconcileCh, types.Databases{db0, db2})
	})

	t.Run("cloud resource - no match", func(t *testing.T) {
		// Create an RDS Cloud resource with a label that doesn't match resource matcher.
		db3, err = makeCloudDatabase("db3", map[string]string{"group": "z"})
		require.NoError(t, err)
		require.True(t, db3.IsRDS())

		// The db3 DB RDS Cloud origin resource should properly register by the agent even if  DB labels don't match
		// any ResourceMatchers. The RDS Cloud origin databases relays could fetchers that return only matching databases.
		err = testCtx.authServer.CreateDatabase(ctx, db3)
		require.NoError(t, err)
		assertReconciledResource(t, reconcileCh, types.Databases{db0, db2, db3})
	})
}

<<<<<<< HEAD
// TestWatcherCloudFetchers tests usasge of discovery database fetchers by the
=======
// TestWatcherCloudFetchers tests usage of discovery database fetchers by the
>>>>>>> af251b47
// database service.
func TestWatcherCloudFetchers(t *testing.T) {
	// Test an AWS fetcher. Note that status AWS can be set by Metadata
	// service.
	redshiftServerlessWorkgroup := mocks.RedshiftServerlessWorkgroup("discovery-aws", "us-east-1")
	redshiftServerlessDatabase, err := services.NewDatabaseFromRedshiftServerlessWorkgroup(redshiftServerlessWorkgroup, nil)
	require.NoError(t, err)
	redshiftServerlessDatabase.SetStatusAWS(redshiftServerlessDatabase.GetAWS())

	// Test an Azure fetcher.
	azSQLServer, azSQLServerDatabase := makeAzureSQLServer(t, "discovery-azure", "group")

	ctx := context.Background()
	testCtx := setupTestContext(ctx, t)

	reconcileCh := make(chan types.Databases)
	testCtx.setupDatabaseServer(ctx, t, agentParams{
		OnReconcile: func(d types.Databases) {
			reconcileCh <- d
		},
		CloudClients: &clients.TestCloudClients{
			RDS: &mocks.RDSMockUnauth{}, // Access denied error should not affect other fetchers.
			RedshiftServerless: &mocks.RedshiftServerlessMock{
				Workgroups: []*redshiftserverless.Workgroup{redshiftServerlessWorkgroup},
			},
			AzureSQLServer: azure.NewSQLClientByAPI(&azure.ARMSQLServerMock{
				AllServers: []*armsql.Server{azSQLServer},
			}),
			AzureManagedSQLServer: azure.NewManagedSQLClientByAPI(&azure.ARMSQLManagedServerMock{}),
		},
		AzureMatchers: []services.AzureMatcher{{
			Subscriptions: []string{"sub"},
			Types:         []string{services.AzureMatcherSQLServer},
			ResourceTags:  types.Labels{types.Wildcard: []string{types.Wildcard}},
		}},
		AWSMatchers: []services.AWSMatcher{{
			Types:   []string{services.AWSMatcherRDS, services.AWSMatcherRedshiftServerless},
			Regions: []string{"us-east-1"},
			Tags:    types.Labels{types.Wildcard: []string{types.Wildcard}},
		}},
	})

	wantDatabases := types.Databases{azSQLServerDatabase, redshiftServerlessDatabase}
	sort.Sort(wantDatabases)

	assertReconciledResource(t, reconcileCh, wantDatabases)
}

func assertReconciledResource(t *testing.T, ch chan types.Databases, databases types.Databases) {
	t.Helper()
	select {
	case d := <-ch:
		sort.Sort(d)
		require.Equal(t, len(d), len(databases))
		require.Empty(t, cmp.Diff(databases, d,
			cmpopts.IgnoreFields(types.Metadata{}, "ID"),
			cmpopts.IgnoreFields(types.DatabaseStatusV3{}, "CACert"),
		))
	case <-time.After(time.Second):
		t.Fatal("Didn't receive reconcile event after 1s.")
	}

}

func makeStaticDatabase(name string, labels map[string]string, opts ...makeDatabaseOpt) (*types.DatabaseV3, error) {
	return makeDatabase(name, labels, map[string]string{
		types.OriginLabel: types.OriginConfigFile,
	}, opts...)
}

func makeDynamicDatabase(name string, labels map[string]string, opts ...makeDatabaseOpt) (*types.DatabaseV3, error) {
	return makeDatabase(name, labels, map[string]string{
		types.OriginLabel: types.OriginDynamic,
	}, opts...)
}

func makeCloudDatabase(name string, labels map[string]string) (*types.DatabaseV3, error) {
	return makeDatabase(name, labels, map[string]string{
		types.OriginLabel: types.OriginCloud,
	}, func(v3 *types.DatabaseSpecV3) {
		v3.URI = "mypostgresql.c6c8mwvfdgv0.us-west-2.rds.amazonaws.com:5432"
	})
}

type makeDatabaseOpt func(*types.DatabaseSpecV3)

func makeDatabase(name string, labels map[string]string, additionalLabels map[string]string, opts ...makeDatabaseOpt) (*types.DatabaseV3, error) {
	if labels == nil {
		labels = make(map[string]string)
	}

	for k, v := range additionalLabels {
		labels[k] = v
	}

	ds := types.DatabaseSpecV3{
		Protocol: defaults.ProtocolPostgres,
		URI:      "localhost:5432",
	}

	for _, o := range opts {
		o(&ds)
	}

	return types.NewDatabaseV3(types.Metadata{
		Name:   name,
		Labels: labels,
	}, ds)
}

func makeAzureSQLServer(t *testing.T, name, group string) (*armsql.Server, types.Database) {
	t.Helper()

	server := &armsql.Server{
		ID:   to.Ptr(fmt.Sprintf("/subscriptions/sub-id/resourceGroups/%v/providers/Microsoft.Sql/servers/%v", group, name)),
		Name: to.Ptr(fmt.Sprintf("%s.database.windows.net", name)),
		Properties: &armsql.ServerProperties{
			FullyQualifiedDomainName: to.Ptr("localhost"),
		},
	}
	database, err := services.NewDatabaseFromAzureSQLServer(server)
	require.NoError(t, err)
	return server, database
}<|MERGE_RESOLUTION|>--- conflicted
+++ resolved
@@ -194,11 +194,7 @@
 	})
 }
 
-<<<<<<< HEAD
-// TestWatcherCloudFetchers tests usasge of discovery database fetchers by the
-=======
 // TestWatcherCloudFetchers tests usage of discovery database fetchers by the
->>>>>>> af251b47
 // database service.
 func TestWatcherCloudFetchers(t *testing.T) {
 	// Test an AWS fetcher. Note that status AWS can be set by Metadata
