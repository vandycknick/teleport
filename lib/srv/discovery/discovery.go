--- conflicted
+++ resolved
@@ -88,7 +88,6 @@
 	nodeWatcher *services.NodeWatcher
 
 	// ec2Watcher periodically retrieves EC2 instances.
-<<<<<<< HEAD
 	ec2Watcher *server.Watcher[server.EC2Instances]
 	// ec2Installer is used to start the installation process on discovered EC2 nodes
 	ec2Installer *server.SSMInstaller
@@ -97,13 +96,6 @@
 	// azureInstaller is used to start the installation process on discovered Azure
 	// virtual machines.
 	azureInstaller *server.AzureInstaller
-=======
-	ec2Watcher *server.Watcher
-	// ec2Installer is used to start the installation process on discovered EC2 nodes
-	ec2Installer *server.SSMInstaller
-	// azureWatcher periodically retrieves Azure virtual machines.
-	azureWatcher *server.Watcher
->>>>>>> 5e786bd6
 	// kubeFetchers holds all kubernetes fetchers for Azure and other clouds.
 	kubeFetchers []fetchers.Fetcher
 }
@@ -187,23 +179,15 @@
 func (s *Server) initAzureWatchers(ctx context.Context, matchers []services.AzureMatcher) error {
 	vmMatchers, otherMatchers := splitAzureMatchers(matchers)
 
-<<<<<<< HEAD
-	var err error
-	if len(vmMatchers) > 0 {
-=======
 	if len(vmMatchers) > 0 {
 		var err error
->>>>>>> 5e786bd6
 		s.azureWatcher, err = server.NewAzureWatcher(s.ctx, vmMatchers, s.Clients)
 		if err != nil {
 			return trace.Wrap(err)
 		}
-<<<<<<< HEAD
 		s.azureInstaller = server.NewAzureInstaller(server.AzureInstallerConfig{
 			Emitter: s.Emitter,
 		})
-=======
->>>>>>> 5e786bd6
 	}
 
 	for _, matcher := range otherMatchers {
@@ -323,16 +307,10 @@
 	for {
 		select {
 		case instances := <-s.ec2Watcher.InstancesC:
-<<<<<<< HEAD
-			s.Log.Debugf("EC2 instances discovered (AccountID: %s, Instances: %v), starting installation",
-				instances.AccountID, genEC2InstancesLogStr(instances.Instances))
-			if err := s.handleEC2Instances(&instances); err != nil {
-=======
 			ec2Instances := instances.EC2Instances
 			s.Log.Debugf("EC2 instances discovered (AccountID: %s, Instances: %v), starting installation",
 				instances.AccountID, genEC2InstancesLogStr(ec2Instances.Instances))
 			if err := s.handleEC2Instances(ec2Instances); err != nil {
->>>>>>> 5e786bd6
 				if trace.IsNotFound(err) {
 					s.Log.Debug("All discovered EC2 instances are already part of the cluster.")
 				} else {
@@ -346,7 +324,6 @@
 	}
 }
 
-<<<<<<< HEAD
 func (s *Server) filterExistingAzureNodes(instances *server.AzureInstances) {
 	nodes := s.nodeWatcher.GetNodes(func(n services.Node) bool {
 		labels := n.GetAllLabels()
@@ -393,11 +370,6 @@
 		Params:        instances.Parameters,
 	}
 	return trace.Wrap(s.azureInstaller.Run(s.ctx, req))
-=======
-func (s *Server) handleAzureInstances(instances *server.AzureInstances) error {
-	s.Log.Error("Automatic Azure node joining not implemented")
-	return nil
->>>>>>> 5e786bd6
 }
 
 func (s *Server) handleAzureDiscovery() {
@@ -405,18 +377,11 @@
 	for {
 		select {
 		case instances := <-s.azureWatcher.InstancesC:
-<<<<<<< HEAD
-			s.Log.Debugf("Azure instances discovered (SubscriptionID: %s, Instances: %v), starting installation",
-				instances.SubscriptionID, genAzureInstancesLogStr(instances.Instances),
-			)
-			if err := s.handleAzureInstances(&instances); err != nil {
-=======
 			azureInstances := instances.AzureInstances
 			s.Log.Debugf("Azure instances discovered (SubscriptionID: %s, Instances: %v), starting installation",
 				instances.SubscriptionID, genAzureInstancesLogStr(azureInstances.Instances),
 			)
 			if err := s.handleAzureInstances(azureInstances); err != nil {
->>>>>>> 5e786bd6
 				if trace.IsNotFound(err) {
 					s.Log.Debug("All discovered Azure VMs are already part of the cluster.")
 				} else {
