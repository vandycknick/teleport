/*
Copyright 2015-2020 Gravitational, Inc.

Licensed under the Apache License, Version 2.0 (the "License");
you may not use this file except in compliance with the License.
You may obtain a copy of the License at

    http://www.apache.org/licenses/LICENSE-2.0

Unless required by applicable law or agreed to in writing, software
distributed under the License is distributed on an "AS IS" BASIS,
WITHOUT WARRANTIES OR CONDITIONS OF ANY KIND, either express or implied.
See the License for the specific language governing permissions and
limitations under the License.
*/

package client

import (
	"bytes"
	"context"
	"crypto/tls"
	"crypto/x509"
	"encoding/json"
	"errors"
	"fmt"
	"io"
	"net"
	"os"
	"strconv"
	"strings"
	"time"

	"github.com/gravitational/trace"
	"github.com/moby/term"
	"go.opentelemetry.io/otel/attribute"
	"go.opentelemetry.io/otel/propagation"
	oteltrace "go.opentelemetry.io/otel/trace"
	"golang.org/x/crypto/ssh"
	"golang.org/x/crypto/ssh/agent"

	"github.com/gravitational/teleport"
	"github.com/gravitational/teleport/api/breaker"
	"github.com/gravitational/teleport/api/client"
	"github.com/gravitational/teleport/api/client/proto"
	"github.com/gravitational/teleport/api/client/webclient"
	apidefaults "github.com/gravitational/teleport/api/defaults"
	"github.com/gravitational/teleport/api/observability/tracing"
	tracessh "github.com/gravitational/teleport/api/observability/tracing/ssh"
	"github.com/gravitational/teleport/api/types"
	apievents "github.com/gravitational/teleport/api/types/events"
	"github.com/gravitational/teleport/lib/auth"
	"github.com/gravitational/teleport/lib/defaults"
	"github.com/gravitational/teleport/lib/events"
	"github.com/gravitational/teleport/lib/sshutils"
	"github.com/gravitational/teleport/lib/sshutils/scp"
	"github.com/gravitational/teleport/lib/sshutils/sftp"
	"github.com/gravitational/teleport/lib/utils"
	"github.com/gravitational/teleport/lib/utils/socks"
)

// ProxyClient implements ssh client to a teleport proxy
// It can provide list of nodes or connect to nodes
type ProxyClient struct {
	teleportClient  *TeleportClient
	Client          *tracessh.Client
	Tracer          oteltrace.Tracer
	hostLogin       string
	proxyAddress    string
	proxyPrincipal  string
	hostKeyCallback ssh.HostKeyCallback
	authMethods     []ssh.AuthMethod
	siteName        string
	clientAddr      string

	// currentCluster is a client for the local teleport auth server that
	// the proxy is connected to. This should be reused for the duration
	// of the ProxyClient to ensure the auth server is only dialed once.
	currentCluster auth.ClientI
}

// NodeClient implements ssh client to a ssh node (teleport or any regular ssh node)
// NodeClient can run shell and commands or upload and download files.
type NodeClient struct {
	Namespace   string
	Tracer      oteltrace.Tracer
	Client      *tracessh.Client
	TC          *TeleportClient
	OnMFA       func()
	FIPSEnabled bool
}

// ClusterName returns the name of the cluster the proxy is a member of.
func (proxy *ProxyClient) ClusterName() string {
	return proxy.siteName
}

// GetSites returns list of the "sites" (AKA teleport clusters) connected to the proxy
// Each site is returned as an instance of its auth server
func (proxy *ProxyClient) GetSites(ctx context.Context) ([]types.Site, error) {
	ctx, span := proxy.Tracer.Start(
		ctx,
		"proxyClient/GetSites",
		oteltrace.WithSpanKind(oteltrace.SpanKindClient),
		oteltrace.WithAttributes(
			attribute.String("cluster", proxy.siteName),
		),
	)
	defer span.End()

	proxySession, err := proxy.Client.NewSession(ctx)
	if err != nil {
		return nil, trace.Wrap(err)
	}
	defer proxySession.Close()
	stdout := &bytes.Buffer{}
	reader, err := proxySession.StdoutPipe()
	if err != nil {
		return nil, trace.Wrap(err)
	}
	done := make(chan struct{})
	go func() {
		if _, err := io.Copy(stdout, reader); err != nil {
			log.Warningf("Error reading STDOUT from proxy: %v", err)
		}
		close(done)
	}()
	// this function is async because,
	// the function call StdoutPipe() could fail if proxy rejected
	// the session request, and then RequestSubsystem call could hang
	// forever
	go func() {
		if err := proxySession.RequestSubsystem(ctx, "proxysites"); err != nil {
			log.Warningf("Failed to request subsystem: %v", err)
		}
	}()
	select {
	case <-done:
	case <-time.After(apidefaults.DefaultDialTimeout):
		return nil, trace.ConnectionProblem(nil, "timeout")
	}
	log.Debugf("Found clusters: %v", stdout.String())
	var sites []types.Site
	if err := json.Unmarshal(stdout.Bytes(), &sites); err != nil {
		return nil, trace.Wrap(err)
	}
	return sites, nil
}

// GetLeafClusters returns the leaf/remote clusters.
func (proxy *ProxyClient) GetLeafClusters(ctx context.Context) ([]types.RemoteCluster, error) {
	ctx, span := proxy.Tracer.Start(
		ctx,
		"proxyClient/GetLeafClusters",
		oteltrace.WithSpanKind(oteltrace.SpanKindClient),
		oteltrace.WithAttributes(
			attribute.String("cluster", proxy.siteName),
		),
	)
	defer span.End()

	clt, err := proxy.ConnectToRootCluster(ctx)
	if err != nil {
		return nil, trace.Wrap(err)
	}
	defer clt.Close()

	remoteClusters, err := clt.GetRemoteClusters()
	if err != nil {
		return nil, trace.Wrap(err)
	}
	return remoteClusters, nil
}

// ReissueParams encodes optional parameters for
// user certificate reissue.
type ReissueParams struct {
	RouteToCluster        string
	NodeName              string
	KubernetesCluster     string
	AccessRequests        []string
	DropAccessRequests    []string
	RouteToDatabase       proto.RouteToDatabase
	RouteToApp            proto.RouteToApp
	RouteToWindowsDesktop proto.RouteToWindowsDesktop

	// ExistingCreds is a gross hack for lib/web/terminal.go to pass in
	// existing user credentials. The TeleportClient in lib/web/terminal.go
	// doesn't have a real LocalKeystore and keeps all certs in memory.
	// Normally, existing credentials are loaded from
	// TeleportClient.localAgent.
	//
	// TODO(awly): refactor lib/web to use a Keystore implementation that
	// mimics LocalKeystore and remove this.
	ExistingCreds *Key

	// MFACheck is optional parameter passed if MFA check was already done.
	// It can be nil.
	MFACheck *proto.IsMFARequiredResponse
	// AuthClient is the client used for the MFACheck that can be reused
	AuthClient auth.ClientI
}

func (p ReissueParams) usage() proto.UserCertsRequest_CertUsage {
	switch {
	case p.NodeName != "":
		// SSH means a request for an SSH certificate for access to a specific
		// SSH node, as specified by NodeName.
		return proto.UserCertsRequest_SSH
	case p.KubernetesCluster != "":
		// Kubernetes means a request for a TLS certificate for access to a
		// specific Kubernetes cluster, as specified by KubernetesCluster.
		return proto.UserCertsRequest_Kubernetes
	case p.RouteToDatabase.ServiceName != "":
		// Database means a request for a TLS certificate for access to a
		// specific database, as specified by RouteToDatabase.
		return proto.UserCertsRequest_Database
	case p.RouteToApp.Name != "":
		// App means a request for a TLS certificate for access to a specific
		// web app, as specified by RouteToApp.
		return proto.UserCertsRequest_App
	case p.RouteToWindowsDesktop.WindowsDesktop != "":
		return proto.UserCertsRequest_WindowsDesktop
	default:
		// All means a request for both SSH and TLS certificates for the
		// overall user session. These certificates are not specific to any SSH
		// node, Kubernetes cluster, database or web app.
		return proto.UserCertsRequest_All
	}
}

func (p ReissueParams) isMFARequiredRequest(sshLogin string) *proto.IsMFARequiredRequest {
	req := new(proto.IsMFARequiredRequest)
	switch {
	case p.NodeName != "":
		req.Target = &proto.IsMFARequiredRequest_Node{Node: &proto.NodeLogin{Node: p.NodeName, Login: sshLogin}}
	case p.KubernetesCluster != "":
		req.Target = &proto.IsMFARequiredRequest_KubernetesCluster{KubernetesCluster: p.KubernetesCluster}
	case p.RouteToDatabase.ServiceName != "":
		req.Target = &proto.IsMFARequiredRequest_Database{Database: &p.RouteToDatabase}
	case p.RouteToWindowsDesktop.WindowsDesktop != "":
		req.Target = &proto.IsMFARequiredRequest_WindowsDesktop{WindowsDesktop: &p.RouteToWindowsDesktop}
	}
	return req
}

// CertCachePolicy describes what should happen to the certificate cache when a
// user certificate is re-issued
type CertCachePolicy int

const (
	// CertCacheDrop indicates that all user certificates should be dropped as
	// part of the re-issue process. This can be necessary if the roles
	// assigned to the user are expected to change as a part of the re-issue.
	CertCacheDrop CertCachePolicy = 0

	// CertCacheKeep indicates that all user certificates (except those
	// explicitly updated by the re-issue) should be preserved across the
	// re-issue process.
	CertCacheKeep CertCachePolicy = 1
)

// ReissueUserCerts generates certificates for the user
// that have a metadata instructing server to route the requests to the cluster
func (proxy *ProxyClient) ReissueUserCerts(ctx context.Context, cachePolicy CertCachePolicy, params ReissueParams) error {
	ctx, span := proxy.Tracer.Start(
		ctx,
		"proxyClient/ReissueUserCerts",
		oteltrace.WithSpanKind(oteltrace.SpanKindClient),
		oteltrace.WithAttributes(
			attribute.String("cluster", proxy.siteName),
		),
	)
	defer span.End()

	key, err := proxy.reissueUserCerts(ctx, cachePolicy, params)
	if err != nil {
		return trace.Wrap(err)
	}

	if cachePolicy == CertCacheDrop {
		proxy.localAgent().DeleteUserCerts("", WithAllCerts...)
	}

	// save the cert to the local storage (~/.tsh usually):
	err = proxy.localAgent().AddKey(key)
	return trace.Wrap(err)
}

func (proxy *ProxyClient) reissueUserCerts(ctx context.Context, cachePolicy CertCachePolicy, params ReissueParams) (*Key, error) {
	if params.RouteToCluster == "" {
		params.RouteToCluster = proxy.siteName
	}
	key := params.ExistingCreds
	if key == nil {
		var err error

		// Don't load the certs if we're going to drop all of them all as part
		// of the re-issue. If we load all of the old certs now we won't be able
		// to differentiate between legacy certificates (that need to be
		// deleted) and newly re-issued certs (that we definitely do *not* want
		// to delete) when it comes time to drop them from the local agent.
		certOptions := []CertOption{}
		if cachePolicy == CertCacheKeep {
			certOptions = WithAllCerts
		}

		key, err = proxy.localAgent().GetKey(params.RouteToCluster, certOptions...)
		if err != nil {
			return nil, trace.Wrap(err)
		}
	}

	req, err := proxy.prepareUserCertsRequest(params, key)
	if err != nil {
		return nil, trace.Wrap(err)
	}

	clt, err := proxy.ConnectToRootCluster(ctx)
	if err != nil {
		return nil, trace.Wrap(err)
	}
	defer clt.Close()
	certs, err := clt.GenerateUserCerts(ctx, *req)
	if err != nil {
		return nil, trace.Wrap(err)
	}

	key.ClusterName = params.RouteToCluster

	// Only update the parts of key that match the usage. See the docs on
	// proto.UserCertsRequest_CertUsage for which certificates match which
	// usage.
	//
	// This prevents us from overwriting the top-level key.TLSCert with
	// usage-restricted certificates.
	switch params.usage() {
	case proto.UserCertsRequest_All:
		key.Cert = certs.SSH
		key.TLSCert = certs.TLS
	case proto.UserCertsRequest_SSH:
		key.Cert = certs.SSH
	case proto.UserCertsRequest_App:
		key.AppTLSCerts[params.RouteToApp.Name] = certs.TLS
	case proto.UserCertsRequest_Database:
		dbCert, err := makeDatabaseClientPEM(params.RouteToDatabase.Protocol, certs.TLS, key)
		if err != nil {
			return nil, trace.Wrap(err)
		}
		key.DBTLSCerts[params.RouteToDatabase.ServiceName] = dbCert
	case proto.UserCertsRequest_Kubernetes:
		key.KubeTLSCerts[params.KubernetesCluster] = certs.TLS
	case proto.UserCertsRequest_WindowsDesktop:
		key.WindowsDesktopCerts[params.RouteToWindowsDesktop.WindowsDesktop] = certs.TLS
	}
	return key, nil
}

// makeDatabaseClientPEM returns appropriate client PEM file contents for the
// specified database type. Some databases only need certificate in the PEM
// file, others both certificate and key.
func makeDatabaseClientPEM(proto string, cert []byte, pk *Key) ([]byte, error) {
	// MongoDB expects certificate and key pair in the same pem file.
	if proto == defaults.ProtocolMongoDB {
		rsaKeyPEM, err := pk.PrivateKey.RSAPrivateKeyPEM()
		if err == nil {
			return append(cert, rsaKeyPEM...), nil
		} else if !trace.IsBadParameter(err) {
			return nil, trace.Wrap(err)
		}
		log.WithError(err).Warn("MongoDB integration is not supported when logging in with a non-rsa private key.")
	}
	return cert, nil
}

// PromptMFAChallengeHandler is a handler for MFA challenges.
//
// The challenge c from proxyAddr should be presented to the user, asking to
// use one of their registered MFA devices. User's response should be returned,
// or an error if anything goes wrong.
type PromptMFAChallengeHandler func(ctx context.Context, proxyAddr string, c *proto.MFAAuthenticateChallenge) (*proto.MFAAuthenticateResponse, error)

// IssueUserCertsWithMFA generates a single-use certificate for the user.
func (proxy *ProxyClient) IssueUserCertsWithMFA(ctx context.Context, params ReissueParams, promptMFAChallenge PromptMFAChallengeHandler) (*Key, error) {
	ctx, span := proxy.Tracer.Start(
		ctx,
		"proxyClient/IssueUserCertsWithMFA",
		oteltrace.WithSpanKind(oteltrace.SpanKindClient),
		oteltrace.WithAttributes(
			attribute.String("cluster", proxy.siteName),
		),
	)
	defer span.End()

	if params.RouteToCluster == "" {
		params.RouteToCluster = proxy.siteName
	}
	key := params.ExistingCreds
	if key == nil {
		var err error
		key, err = proxy.localAgent().GetKey(params.RouteToCluster, WithAllCerts...)
		if err != nil {
			return nil, trace.Wrap(err)
		}
	}

	var clt auth.ClientI
	// requiredCheck passed from param can be nil.
	requiredCheck := params.MFACheck
	if requiredCheck == nil || requiredCheck.Required {
		// Connect to the target cluster (root or leaf) to check whether MFA is
		// required or if we know from param that it's required, connect because
		// it will be needed to do MFA check.
		if params.AuthClient != nil {
			clt = params.AuthClient
		} else {
			authClt, err := proxy.ConnectToCluster(ctx, params.RouteToCluster)
			if err != nil {
				return nil, trace.Wrap(err)
			}
			clt = authClt
			defer clt.Close()
		}
	}

	if requiredCheck == nil {
		check, err := clt.IsMFARequired(ctx, params.isMFARequiredRequest(proxy.hostLogin))
		if err != nil {
			if trace.IsNotImplemented(err) {
				// Probably talking to an older server, use the old non-MFA endpoint.
				log.WithError(err).Debug("Auth server does not implement IsMFARequired.")
				// SSH certs can be used without reissuing.
				if params.usage() == proto.UserCertsRequest_SSH && key.Cert != nil {
					return key, nil
				}
				return proxy.reissueUserCerts(ctx, CertCacheKeep, params)
			}
			return nil, trace.Wrap(err)
		}
		requiredCheck = check
	}

	if !requiredCheck.Required {
		log.Debug("MFA not required for access.")
		// MFA is not required.
		// SSH certs can be used without embedding the node name.
		if params.usage() == proto.UserCertsRequest_SSH && key.Cert != nil {
			return key, nil
		}
		// All other targets need their name embedded in the cert for routing,
		// fall back to non-MFA reissue.
		return proxy.reissueUserCerts(ctx, CertCacheKeep, params)
	}

	// Always connect to root for getting new credentials, but attempt to reuse
	// the existing client if possible.
	rootClusterName, err := key.RootClusterName()
	if err != nil {
		return nil, trace.Wrap(err)
	}
	if params.RouteToCluster != rootClusterName {
		clt.Close()
		rootClusterProxy := proxy
		if jumpHost := proxy.teleportClient.JumpHosts; jumpHost != nil {
			// In case of MFA connect to root teleport proxy instead of JumpHost to request
			// MFA certificates.
			proxy.teleportClient.JumpHosts = nil
			rootClusterProxy, err = proxy.teleportClient.ConnectToProxy(ctx)
			proxy.teleportClient.JumpHosts = jumpHost
			if err != nil {
				return nil, trace.Wrap(err)
			}
			defer rootClusterProxy.Close()
		}
		clt, err = rootClusterProxy.ConnectToCluster(ctx, rootClusterName)
		if err != nil {
			return nil, trace.Wrap(err)
		}
		defer clt.Close()
	}

	log.Debug("Attempting to issue a single-use user certificate with an MFA check.")
	stream, err := clt.GenerateUserSingleUseCerts(ctx)
	if err != nil {
		if trace.IsNotImplemented(err) {
			// Probably talking to an older server, use the old non-MFA endpoint.
			log.WithError(err).Debug("Auth server does not implement GenerateUserSingleUseCerts.")
			// SSH certs can be used without reissuing.
			if params.usage() == proto.UserCertsRequest_SSH && key.Cert != nil {
				return key, nil
			}
			return proxy.reissueUserCerts(ctx, CertCacheKeep, params)
		}
		return nil, trace.Wrap(err)
	}
	defer func() {
		// CloseSend closes the client side of the stream
		stream.CloseSend()
		// Recv to wait for the server side of the stream to end, this needs to
		// be called to ensure the spans are finished properly
		stream.Recv()
	}()

	initReq, err := proxy.prepareUserCertsRequest(params, key)
	if err != nil {
		return nil, trace.Wrap(err)
	}
	err = stream.Send(&proto.UserSingleUseCertsRequest{Request: &proto.UserSingleUseCertsRequest_Init{
		Init: initReq,
	}})
	if err != nil {
		return nil, trace.Wrap(err)
	}

	resp, err := stream.Recv()
	if err != nil {
		return nil, trace.Wrap(err)
	}
	mfaChal := resp.GetMFAChallenge()
	if mfaChal == nil {
		return nil, trace.BadParameter("server sent a %T on GenerateUserSingleUseCerts, expected MFAChallenge", resp.Response)
	}
	mfaResp, err := promptMFAChallenge(ctx, proxy.teleportClient.WebProxyAddr, mfaChal)
	if err != nil {
		return nil, trace.Wrap(err)
	}
	err = stream.Send(&proto.UserSingleUseCertsRequest{Request: &proto.UserSingleUseCertsRequest_MFAResponse{MFAResponse: mfaResp}})
	if err != nil {
		return nil, trace.Wrap(err)
	}

	resp, err = stream.Recv()
	if err != nil {
		return nil, trace.Wrap(err)
	}
	certResp := resp.GetCert()
	if certResp == nil {
		return nil, trace.BadParameter("server sent a %T on GenerateUserSingleUseCerts, expected SingleUseUserCert", resp.Response)
	}
	switch crt := certResp.Cert.(type) {
	case *proto.SingleUseUserCert_SSH:
		key.Cert = crt.SSH
	case *proto.SingleUseUserCert_TLS:
		switch initReq.Usage {
		case proto.UserCertsRequest_Kubernetes:
			key.KubeTLSCerts[initReq.KubernetesCluster] = crt.TLS
		case proto.UserCertsRequest_Database:
			dbCert, err := makeDatabaseClientPEM(params.RouteToDatabase.Protocol, crt.TLS, key)
			if err != nil {
				return nil, trace.Wrap(err)
			}
			key.DBTLSCerts[params.RouteToDatabase.ServiceName] = dbCert
		case proto.UserCertsRequest_WindowsDesktop:
			key.WindowsDesktopCerts[params.RouteToWindowsDesktop.WindowsDesktop] = crt.TLS
		default:
			return nil, trace.BadParameter("server returned a TLS certificate but cert request usage was %s", initReq.Usage)
		}
	default:
		return nil, trace.BadParameter("server sent a %T SingleUseUserCert in response", certResp.Cert)
	}
	key.ClusterName = params.RouteToCluster
	log.Debug("Issued single-use user certificate after an MFA check.")
	return key, nil
}

func (proxy *ProxyClient) prepareUserCertsRequest(params ReissueParams, key *Key) (*proto.UserCertsRequest, error) {
	tlsCert, err := key.TeleportTLSCertificate()
	if err != nil {
		return nil, trace.Wrap(err)
	}

	if len(params.AccessRequests) == 0 {
		// Get the active access requests to include in the cert.
		activeRequests, err := key.ActiveRequests()
		// key.ActiveRequests can return a NotFound error if it doesn't have an
		// SSH cert. That's OK, we just assume that there are no AccessRequests
		// in that case.
		if err != nil && !trace.IsNotFound(err) {
			return nil, trace.Wrap(err)
		}
		params.AccessRequests = activeRequests.AccessRequests
	}

	return &proto.UserCertsRequest{
		PublicKey:             key.MarshalSSHPublicKey(),
		Username:              tlsCert.Subject.CommonName,
		Expires:               tlsCert.NotAfter,
		RouteToCluster:        params.RouteToCluster,
		KubernetesCluster:     params.KubernetesCluster,
		AccessRequests:        params.AccessRequests,
		DropAccessRequests:    params.DropAccessRequests,
		RouteToDatabase:       params.RouteToDatabase,
		RouteToWindowsDesktop: params.RouteToWindowsDesktop,
		RouteToApp:            params.RouteToApp,
		NodeName:              params.NodeName,
		Usage:                 params.usage(),
		Format:                proxy.teleportClient.CertificateFormat,
	}, nil
}

// RootClusterName returns name of the current cluster
func (proxy *ProxyClient) RootClusterName(ctx context.Context) (string, error) {
	_, span := proxy.Tracer.Start(
		ctx,
		"proxyClient/RootClusterName",
		oteltrace.WithSpanKind(oteltrace.SpanKindClient),
	)
	defer span.End()

	tlsKey, err := proxy.localAgent().GetCoreKey()
	if err != nil {
		if trace.IsNotFound(err) {
			// Fallback to TLS client certificates.
			tls := proxy.teleportClient.TLS
			if len(tls.Certificates) == 0 || len(tls.Certificates[0].Certificate) == 0 {
				return "", trace.BadParameter("missing TLS.Certificates")
			}
			cert, err := x509.ParseCertificate(tls.Certificates[0].Certificate[0])
			if err != nil {
				return "", trace.Wrap(err)
			}

			clusterName := cert.Issuer.CommonName
			if clusterName == "" {
				return "", trace.NotFound("failed to extract root cluster name from Teleport TLS cert")
			}
			return clusterName, nil
		}
		return "", trace.Wrap(err)
	}
	return tlsKey.RootClusterName()
}

// CreateAccessRequest registers a new access request with the auth server.
func (proxy *ProxyClient) CreateAccessRequest(ctx context.Context, req types.AccessRequest) error {
	ctx, span := proxy.Tracer.Start(
		ctx,
		"proxyClient/CreateAccessRequest",
		oteltrace.WithSpanKind(oteltrace.SpanKindClient),
		oteltrace.WithAttributes(attribute.String("request", req.GetName())),
	)
	defer span.End()

	site := proxy.CurrentCluster()

	return site.CreateAccessRequest(ctx, req)
}

// GetAccessRequests loads all access requests matching the supplied filter.
func (proxy *ProxyClient) GetAccessRequests(ctx context.Context, filter types.AccessRequestFilter) ([]types.AccessRequest, error) {
	ctx, span := proxy.Tracer.Start(
		ctx,
		"proxyClient/GetAccessRequests",
		oteltrace.WithSpanKind(oteltrace.SpanKindClient),
		oteltrace.WithAttributes(
			attribute.String("id", filter.ID),
			attribute.String("user", filter.User),
		),
	)
	defer span.End()

	site := proxy.CurrentCluster()

	reqs, err := site.GetAccessRequests(ctx, filter)
	if err != nil {
		return nil, trace.Wrap(err)
	}
	return reqs, nil
}

// GetRole loads a role resource by name.
func (proxy *ProxyClient) GetRole(ctx context.Context, name string) (types.Role, error) {
	ctx, span := proxy.Tracer.Start(
		ctx,
		"proxyClient/GetRole",
		oteltrace.WithSpanKind(oteltrace.SpanKindClient),
		oteltrace.WithAttributes(
			attribute.String("role", name),
		),
	)
	defer span.End()

	site := proxy.CurrentCluster()

	role, err := site.GetRole(ctx, name)
	if err != nil {
		return nil, trace.Wrap(err)
	}
	return role, nil
}

// NewWatcher sets up a new event watcher.
func (proxy *ProxyClient) NewWatcher(ctx context.Context, watch types.Watch) (types.Watcher, error) {
	ctx, span := proxy.Tracer.Start(
		ctx,
		"proxyClient/NewWatcher",
		oteltrace.WithSpanKind(oteltrace.SpanKindClient),
		oteltrace.WithAttributes(
			attribute.String("name", watch.Name),
		),
	)
	defer span.End()

	site := proxy.CurrentCluster()

	watcher, err := site.NewWatcher(ctx, watch)
	if err != nil {
		return nil, trace.Wrap(err)
	}
	return watcher, nil
}

// FindNodesByFilters returns list of the nodes which have filters matched.
func (proxy *ProxyClient) FindNodesByFilters(ctx context.Context, req proto.ListResourcesRequest) ([]types.Server, error) {
	ctx, span := proxy.Tracer.Start(
		ctx,
		"proxyClient/FindNodesByFilters",
		oteltrace.WithSpanKind(oteltrace.SpanKindClient),
		oteltrace.WithAttributes(
			attribute.String("resource", req.ResourceType),
			attribute.Int("limit", int(req.Limit)),
			attribute.String("predicate", req.PredicateExpression),
			attribute.StringSlice("keywords", req.SearchKeywords),
		),
	)
	defer span.End()

	servers, err := proxy.FindNodesByFiltersForCluster(ctx, req, proxy.siteName)
	return servers, trace.Wrap(err)
}

func (proxy *ProxyClient) GetClusterAlerts(ctx context.Context, req types.GetClusterAlertsRequest) ([]types.ClusterAlert, error) {
	ctx, span := proxy.Tracer.Start(
		ctx,
		"proxyClient/GetClusterAlerts",
		oteltrace.WithSpanKind(oteltrace.SpanKindClient),
	)
	defer span.End()

	site := proxy.CurrentCluster()
	defer site.Close()

	alerts, err := site.GetClusterAlerts(ctx, req)
	return alerts, trace.Wrap(err)
}

// FindNodesByFiltersForCluster returns list of the nodes in a specified cluster which have filters matched.
func (proxy *ProxyClient) FindNodesByFiltersForCluster(ctx context.Context, req proto.ListResourcesRequest, cluster string) ([]types.Server, error) {
	ctx, span := proxy.Tracer.Start(
		ctx,
		"proxyClient/FindNodesByFiltersForCluster",
		oteltrace.WithSpanKind(oteltrace.SpanKindClient),
		oteltrace.WithAttributes(
			attribute.String("cluster", cluster),
			attribute.String("resource", req.ResourceType),
			attribute.Int("limit", int(req.Limit)),
			attribute.String("predicate", req.PredicateExpression),
			attribute.StringSlice("keywords", req.SearchKeywords),
		),
	)
	defer span.End()

	req.ResourceType = types.KindNode

	site, err := proxy.ConnectToCluster(ctx, cluster)
	if err != nil {
		return nil, trace.Wrap(err)
	}

	resources, err := client.GetResourcesWithFilters(ctx, site, req)
	if err != nil {
		return nil, trace.Wrap(err)
	}

	servers, err := types.ResourcesWithLabels(resources).AsServers()
	if err != nil {
		return nil, trace.Wrap(err)
	}

	return servers, nil
}

// FindAppServersByFilters returns a list of application servers in the current cluster which have filters matched.
func (proxy *ProxyClient) FindAppServersByFilters(ctx context.Context, req proto.ListResourcesRequest) ([]types.AppServer, error) {
	ctx, span := proxy.Tracer.Start(
		ctx,
		"proxyClient/FindAppServersByFilters",
		oteltrace.WithSpanKind(oteltrace.SpanKindClient),
		oteltrace.WithAttributes(
			attribute.String("resource", req.ResourceType),
			attribute.Int("limit", int(req.Limit)),
			attribute.String("predicate", req.PredicateExpression),
			attribute.StringSlice("keywords", req.SearchKeywords),
		),
	)
	defer span.End()

	servers, err := proxy.FindAppServersByFiltersForCluster(ctx, req, proxy.siteName)
	return servers, trace.Wrap(err)
}

// FindAppServersByFiltersForCluster returns a list of application servers for a given cluster which have filters matched.
func (proxy *ProxyClient) FindAppServersByFiltersForCluster(ctx context.Context, req proto.ListResourcesRequest, cluster string) ([]types.AppServer, error) {
	ctx, span := proxy.Tracer.Start(
		ctx,
		"proxyClient/FindAppServersByFiltersForCluster",
		oteltrace.WithSpanKind(oteltrace.SpanKindClient),
		oteltrace.WithAttributes(
			attribute.String("cluster", cluster),
			attribute.String("resource", req.ResourceType),
			attribute.Int("limit", int(req.Limit)),
			attribute.String("predicate", req.PredicateExpression),
			attribute.StringSlice("keywords", req.SearchKeywords),
		),
	)
	defer span.End()

	req.ResourceType = types.KindAppServer
	authClient, err := proxy.ConnectToCluster(ctx, cluster)
	if err != nil {
		return nil, trace.Wrap(err)
	}

	resources, err := client.GetResourcesWithFilters(ctx, authClient, req)
	if err != nil {
		return nil, trace.Wrap(err)
	}

	servers, err := types.ResourcesWithLabels(resources).AsAppServers()
	if err != nil {
		return nil, trace.Wrap(err)
	}

	return servers, nil
}

// CreateAppSession creates a new application access session.
func (proxy *ProxyClient) CreateAppSession(ctx context.Context, req types.CreateAppSessionRequest) (types.WebSession, error) {
	ctx, span := proxy.Tracer.Start(
		ctx,
		"proxyClient/CreateAppSession",
		oteltrace.WithSpanKind(oteltrace.SpanKindClient),
		oteltrace.WithAttributes(
			attribute.String("username", req.Username),
			attribute.String("cluster", req.ClusterName),
		),
	)
	defer span.End()

	clusterName, err := proxy.RootClusterName(ctx)
	if err != nil {
		return nil, trace.Wrap(err)
	}
	authClient, err := proxy.ConnectToCluster(ctx, clusterName)
	if err != nil {
		return nil, trace.Wrap(err)
	}
	ws, err := authClient.CreateAppSession(ctx, req)
	if err != nil {
		return nil, trace.Wrap(err)
	}
	// Make sure to wait for the created app session to propagate through the cache.
	accessPoint, err := proxy.ConnectToCluster(ctx, clusterName)
	if err != nil {
		return nil, trace.Wrap(err)
	}
	err = auth.WaitForAppSession(ctx, ws.GetName(), ws.GetUser(), accessPoint)
	if err != nil {
		return nil, trace.Wrap(err)
	}
	return ws, nil
}

// DeleteAppSession removes the specified application access session.
func (proxy *ProxyClient) DeleteAppSession(ctx context.Context, sessionID string) error {
	ctx, span := proxy.Tracer.Start(
		ctx,
		"proxyClient/DeleteAppSession",
		oteltrace.WithSpanKind(oteltrace.SpanKindClient),
		oteltrace.WithAttributes(
			attribute.String("session", sessionID),
		),
	)
	defer span.End()

	authClient, err := proxy.ConnectToRootCluster(ctx)
	if err != nil {
		return trace.Wrap(err)
	}
	err = authClient.DeleteAppSession(ctx, types.DeleteAppSessionRequest{SessionID: sessionID})
	if err != nil {
		return trace.Wrap(err)
	}
	return nil
}

// DeleteUserAppSessions removes user's all application web sessions.
func (proxy *ProxyClient) DeleteUserAppSessions(ctx context.Context, req *proto.DeleteUserAppSessionsRequest) error {
	ctx, span := proxy.Tracer.Start(
		ctx,
		"proxyClient/DeleteUserAppSessions",
		oteltrace.WithSpanKind(oteltrace.SpanKindClient),
		oteltrace.WithAttributes(
			attribute.String("username", req.Username),
		),
	)
	defer span.End()

	authClient, err := proxy.ConnectToRootCluster(ctx)
	if err != nil {
		return trace.Wrap(err)
	}
	err = authClient.DeleteUserAppSessions(ctx, req)
	if err != nil {
		return trace.Wrap(err)
	}
	return nil
}

// FindDatabaseServersByFilters returns registered database proxy servers that match the provided filter.
func (proxy *ProxyClient) FindDatabaseServersByFilters(ctx context.Context, req proto.ListResourcesRequest) ([]types.DatabaseServer, error) {
	ctx, span := proxy.Tracer.Start(
		ctx,
		"proxyClient/FindDatabaseServersByFilters",
		oteltrace.WithSpanKind(oteltrace.SpanKindClient),
		oteltrace.WithAttributes(
			attribute.String("resource", req.ResourceType),
			attribute.Int("limit", int(req.Limit)),
			attribute.String("predicate", req.PredicateExpression),
			attribute.StringSlice("keywords", req.SearchKeywords),
		),
	)
	defer span.End()

	servers, err := proxy.FindDatabaseServersByFiltersForCluster(ctx, req, proxy.siteName)
	return servers, trace.Wrap(err)
}

// FindDatabaseServersByFiltersForCluster returns all registered database proxy servers in the provided cluster.
func (proxy *ProxyClient) FindDatabaseServersByFiltersForCluster(ctx context.Context, req proto.ListResourcesRequest, cluster string) ([]types.DatabaseServer, error) {
	ctx, span := proxy.Tracer.Start(
		ctx,
		"proxyClient/FindDatabaseServersByFiltersForCluster",
		oteltrace.WithSpanKind(oteltrace.SpanKindClient),
		oteltrace.WithAttributes(
			attribute.String("cluster", cluster),
			attribute.String("resource", req.ResourceType),
			attribute.Int("limit", int(req.Limit)),
			attribute.String("predicate", req.PredicateExpression),
			attribute.StringSlice("keywords", req.SearchKeywords),
		),
	)
	defer span.End()

	req.ResourceType = types.KindDatabaseServer
	authClient, err := proxy.ConnectToCluster(ctx, cluster)
	if err != nil {
		return nil, trace.Wrap(err)
	}

	resources, err := client.GetResourcesWithFilters(ctx, authClient, req)
	if err != nil {
		return nil, trace.Wrap(err)
	}

	servers, err := types.ResourcesWithLabels(resources).AsDatabaseServers()
	if err != nil {
		return nil, trace.Wrap(err)
	}
	return servers, nil
}

// FindDatabasesByFilters returns registered databases that match the provided
// filter in the current cluster.
func (proxy *ProxyClient) FindDatabasesByFilters(ctx context.Context, req proto.ListResourcesRequest) ([]types.Database, error) {
	ctx, span := proxy.Tracer.Start(
		ctx,
		"proxyClient/FindDatabasesByFilters",
		oteltrace.WithSpanKind(oteltrace.SpanKindClient),
		oteltrace.WithAttributes(
			attribute.String("resource", req.ResourceType),
			attribute.Int("limit", int(req.Limit)),
			attribute.String("predicate", req.PredicateExpression),
			attribute.StringSlice("keywords", req.SearchKeywords),
		),
	)
	defer span.End()

	databases, err := proxy.FindDatabasesByFiltersForCluster(ctx, req, proxy.siteName)
	return databases, trace.Wrap(err)
}

// FindDatabasesByFiltersForCluster returns registered databases that match the provided
// filter in the provided cluster.
func (proxy *ProxyClient) FindDatabasesByFiltersForCluster(ctx context.Context, req proto.ListResourcesRequest, cluster string) ([]types.Database, error) {
	ctx, span := proxy.Tracer.Start(
		ctx,
		"proxyClient/FindDatabasesByFiltersForCluster",
		oteltrace.WithSpanKind(oteltrace.SpanKindClient),
		oteltrace.WithAttributes(
			attribute.String("resource", req.ResourceType),
			attribute.Int("limit", int(req.Limit)),
			attribute.String("predicate", req.PredicateExpression),
			attribute.StringSlice("keywords", req.SearchKeywords),
		),
	)
	defer span.End()

	servers, err := proxy.FindDatabaseServersByFiltersForCluster(ctx, req, cluster)
	if err != nil {
		return nil, trace.Wrap(err)
	}

	databases := types.DatabaseServers(servers).ToDatabases()
	return types.DeduplicateDatabases(databases), nil
}

// ListResources returns a paginated list of resources.
func (proxy *ProxyClient) ListResources(ctx context.Context, namespace, resource, startKey string, limit int) ([]types.ResourceWithLabels, string, error) {
	ctx, span := proxy.Tracer.Start(
		ctx,
		"proxyClient/ListResources",
		oteltrace.WithSpanKind(oteltrace.SpanKindClient),
		oteltrace.WithAttributes(
			attribute.String("resource", resource),
			attribute.Int("limit", limit),
		),
	)
	defer span.End()

	authClient := proxy.CurrentCluster()

	resp, err := authClient.ListResources(ctx, proto.ListResourcesRequest{
		Namespace:    namespace,
		ResourceType: resource,
		StartKey:     startKey,
		Limit:        int32(limit),
	})
	if err != nil {
		return nil, "", trace.Wrap(err)
	}
	return resp.Resources, resp.NextKey, nil
}

// sharedAuthClient is a wrapper around auth.ClientI which
// prevents the underlying client from being closed.
type sharedAuthClient struct {
	auth.ClientI
}

// Close is a no-op
func (a sharedAuthClient) Close() error {
	return nil
}

// CurrentCluster returns an authenticated auth server client for the local cluster.
func (proxy *ProxyClient) CurrentCluster() auth.ClientI {
	// The auth.ClientI is wrapped in an sharedAuthClient to prevent callers from
	// being able to close the client. The auth.ClientI is only to be closed
	// when the ProxyClient is closed.
	return sharedAuthClient{ClientI: proxy.currentCluster}
}

// ConnectToRootCluster connects to the auth server of the root cluster
// via proxy. It returns connected and authenticated auth server client
func (proxy *ProxyClient) ConnectToRootCluster(ctx context.Context) (auth.ClientI, error) {
	ctx, span := proxy.Tracer.Start(
		ctx,
		"proxyClient/ConnectToRootCluster",
		oteltrace.WithSpanKind(oteltrace.SpanKindClient),
	)
	defer span.End()

	clusterName, err := proxy.RootClusterName(ctx)
	if err != nil {
		return nil, trace.Wrap(err)
	}
	return proxy.ConnectToCluster(ctx, clusterName)
}

func (proxy *ProxyClient) loadTLS(clusterName string) (*tls.Config, error) {
	if proxy.teleportClient.SkipLocalAuth {
		return proxy.teleportClient.TLS.Clone(), nil
	}
	tlsKey, err := proxy.localAgent().GetCoreKey()
	if err != nil {
		return nil, trace.Wrap(err, "failed to fetch TLS key for %v", proxy.teleportClient.Username)
	}

	tlsConfig, err := tlsKey.TeleportClientTLSConfig(nil, []string{clusterName})
	if err != nil {
		return nil, trace.Wrap(err, "failed to generate client TLS config")
	}
	return tlsConfig.Clone(), nil
}

// ConnectToAuthServiceThroughALPNSNIProxy uses ALPN proxy service to connect to remote/local auth
// service and returns auth client. For routing purposes, TLS ServerName is set to destination auth service
// cluster name with ALPN values set to teleport-auth protocol.
func (proxy *ProxyClient) ConnectToAuthServiceThroughALPNSNIProxy(ctx context.Context, clusterName, proxyAddr string) (auth.ClientI, error) {
	tlsConfig, err := proxy.loadTLS(clusterName)
	if err != nil {
		return nil, trace.Wrap(err)
	}

	if proxyAddr == "" {
		proxyAddr = proxy.teleportClient.WebProxyAddr
	}

	tlsConfig.InsecureSkipVerify = proxy.teleportClient.InsecureSkipVerify
	clt, err := auth.NewClient(client.Config{
		Context: ctx,
		Addrs:   []string{proxyAddr},
		Credentials: []client.Credentials{
			client.LoadTLS(tlsConfig),
		},
		ALPNSNIAuthDialClusterName: clusterName,
		CircuitBreakerConfig:       breaker.NoopBreakerConfig(),
	})
	if err != nil {
		return nil, trace.Wrap(err)
	}
	return clt, nil
}

func (proxy *ProxyClient) shouldDialWithTLSRouting(ctx context.Context) (string, bool) {
	if len(proxy.teleportClient.JumpHosts) > 0 {
		// Check if the provided JumpHost address is a Teleport Proxy.
		// This is needed to distinguish if the JumpHost address from Teleport Proxy Web address
		// or Teleport Proxy SSH address.
		jumpHostAddr := proxy.teleportClient.JumpHosts[0].Addr.String()
		resp, err := webclient.Find(
			&webclient.Config{
				Context:   ctx,
				ProxyAddr: jumpHostAddr,
				Insecure:  proxy.teleportClient.InsecureSkipVerify,
			},
		)
		if err != nil {
			// HTTP ping call failed. The JumpHost address is not a Teleport proxy address
			return "", false
		}
		return jumpHostAddr, resp.Proxy.TLSRoutingEnabled
	}
	return proxy.teleportClient.WebProxyAddr, proxy.teleportClient.TLSRoutingEnabled
}

// ConnectToCluster connects to the auth server of the given cluster via proxy.
// It returns connected and authenticated auth server client
func (proxy *ProxyClient) ConnectToCluster(ctx context.Context, clusterName string) (auth.ClientI, error) {
	// If connecting to the local cluster then return the already
	// established auth client instead of dialing it a second time.
	if clusterName == proxy.siteName && proxy.currentCluster != nil {
		return proxy.CurrentCluster(), nil
	}

	ctx, span := proxy.Tracer.Start(
		ctx,
		"proxyClient/ConnectToCluster",
		oteltrace.WithSpanKind(oteltrace.SpanKindClient),
		oteltrace.WithAttributes(
			attribute.String("cluster", clusterName),
		),
	)
	defer span.End()

	if proxyAddr, ok := proxy.shouldDialWithTLSRouting(ctx); ok {
		// If proxy supports multiplex listener mode dial root/leaf cluster auth service via ALPN Proxy
		// directly without using SSH tunnels.
		clt, err := proxy.ConnectToAuthServiceThroughALPNSNIProxy(ctx, clusterName, proxyAddr)
		if err != nil {
			return nil, trace.Wrap(err)
		}
		return clt, nil
	}

	dialer := client.ContextDialerFunc(func(ctx context.Context, network, _ string) (net.Conn, error) {
		// link the span created dialing the auth server to the one created above. grpc dialing
		// passes in a context.Background() during dial which causes these two spans to be in
		// different traces.
		ctx = oteltrace.ContextWithSpan(ctx, span)
		return proxy.dialAuthServer(ctx, clusterName)
	})

	if proxy.teleportClient.SkipLocalAuth {
		return auth.NewClient(client.Config{
			Context: ctx,
			Dialer:  dialer,
			Credentials: []client.Credentials{
				client.LoadTLS(proxy.teleportClient.TLS),
			},
			CircuitBreakerConfig: breaker.NoopBreakerConfig(),
		})
	}

	tlsKey, err := proxy.localAgent().GetCoreKey()
	if err != nil {
		return nil, trace.Wrap(err, "failed to fetch TLS key for %v", proxy.teleportClient.Username)
	}
	tlsConfig, err := tlsKey.TeleportClientTLSConfig(nil, []string{clusterName})
	if err != nil {
		return nil, trace.Wrap(err, "failed to generate client TLS config")
	}
	tlsConfig.InsecureSkipVerify = proxy.teleportClient.InsecureSkipVerify
	clt, err := auth.NewClient(client.Config{
		Context: ctx,
		Dialer:  dialer,
		Credentials: []client.Credentials{
			client.LoadTLS(tlsConfig),
		},
		CircuitBreakerConfig: breaker.NoopBreakerConfig(),
	})
	if err != nil {
		return nil, trace.Wrap(err)
	}
	return clt, nil
}

// NewTracingClient connects to the auth server of the given cluster via proxy.
// It returns a connected and authenticated tracing.Client that will export spans
// to the auth server, where they will be forwarded onto the configured exporter.
func (proxy *ProxyClient) NewTracingClient(ctx context.Context, clusterName string) (*tracing.Client, error) {
	dialer := client.ContextDialerFunc(func(ctx context.Context, network, _ string) (net.Conn, error) {
		return proxy.dialAuthServer(ctx, clusterName)
	})

	switch {
	case proxy.teleportClient.TLSRoutingEnabled:
		tlsConfig, err := proxy.loadTLS(clusterName)
		if err != nil {
			return nil, trace.Wrap(err)
		}

		clt, err := client.NewTracingClient(ctx, client.Config{
			Addrs:            []string{proxy.teleportClient.WebProxyAddr},
			DialInBackground: true,
			Credentials: []client.Credentials{
				client.LoadTLS(tlsConfig),
			},
			ALPNSNIAuthDialClusterName: clusterName,
		})
		if err != nil {
			return nil, trace.Wrap(err)
		}
		return clt, nil
	case proxy.teleportClient.SkipLocalAuth:
		clt, err := client.NewTracingClient(ctx, client.Config{
			Dialer:           dialer,
			DialInBackground: true,
			Credentials: []client.Credentials{
				client.LoadTLS(proxy.teleportClient.TLS),
			},
		})
		if err != nil {
			return nil, trace.Wrap(err)
		}
		return clt, nil
	default:
		tlsKey, err := proxy.localAgent().GetCoreKey()
		if err != nil {
			return nil, trace.Wrap(err, "failed to fetch TLS key for %v", proxy.teleportClient.Username)
		}

		tlsConfig, err := tlsKey.TeleportClientTLSConfig(nil, []string{clusterName})
		if err != nil {
			return nil, trace.Wrap(err, "failed to generate client TLS config")
		}
		tlsConfig.InsecureSkipVerify = proxy.teleportClient.InsecureSkipVerify

		clt, err := client.NewTracingClient(ctx, client.Config{
			Dialer:           dialer,
			DialInBackground: true,
			Credentials: []client.Credentials{
				client.LoadTLS(tlsConfig),
			},
		})
		if err != nil {
			return nil, trace.Wrap(err)
		}
		return clt, nil
	}
}

// nodeName removes the port number from the hostname, if present
func nodeName(node string) string {
	n, _, err := net.SplitHostPort(node)
	if err != nil {
		return node
	}
	return n
}

type proxyResponse struct {
	isRecord bool
	err      error
}

// clusterDetails retrieves information about the current cluster needed to connect to nodes.
func (proxy *ProxyClient) clusterDetails(ctx context.Context) (sshutils.ClusterDetails, error) {
	ctx, span := proxy.Tracer.Start(
		ctx,
		"proxyClient/clusterDetails",
		oteltrace.WithSpanKind(oteltrace.SpanKindClient),
	)
	defer span.End()

	var details sshutils.ClusterDetails
	ok, resp, err := proxy.Client.SendRequest(ctx, teleport.ClusterDetailsReqType, true, nil)
	if err != nil {
		return details, trace.Wrap(err)
	}

	// server understood the ClusterDetailsReqType
	if ok {
		err = ssh.Unmarshal(resp, &details)
		return details, trace.Wrap(err)
	}

	// talking to an older server which doesn't know about ClusterDetailsReqType
	// fallback to sending multiple requests
	recordingProxy, err := proxy.isRecordingProxy(ctx)
	if err != nil {
		return details, trace.Wrap(err)
	}

	pong, err := proxy.CurrentCluster().Ping(ctx)
	if err != nil {
		return details, trace.Wrap(err)
	}

	details.RecordingProxy = recordingProxy
	details.FIPSEnabled = pong.IsBoring

	return details, nil
}

// isRecordingProxy returns true if the proxy is in recording mode. Note, this
// function can only be called after authentication has occurred and should be
// called before the first session is created.
//
// DEPRECATED: clusterDetails should be used instead to avoid multiple round trips for
// cluster information.
// TODO(tross):DELETE IN 12.0
func (proxy *ProxyClient) isRecordingProxy(ctx context.Context) (bool, error) {
	ctx, span := proxy.Tracer.Start(
		ctx,
		"proxyClient/isRecordingProxy",
		oteltrace.WithSpanKind(oteltrace.SpanKindClient),
	)
	defer span.End()

	responseCh := make(chan proxyResponse)

	// we have to run this in a goroutine because older version of Teleport handled
	// global out-of-band requests incorrectly: Teleport would ignore requests it
	// does not know about and never reply to them. So if we wait a second and
	// don't hear anything back, most likley we are trying to connect to an older
	// version of Teleport and we should not try and forward our agent.
	go func() {
		ok, responseBytes, err := proxy.Client.SendRequest(ctx, teleport.RecordingProxyReqType, true, nil)
		if err != nil {
			responseCh <- proxyResponse{isRecord: false, err: trace.Wrap(err)}
			return
		}
		if !ok {
			responseCh <- proxyResponse{isRecord: false, err: trace.AccessDenied("unable to determine proxy type")}
			return
		}

		recordingProxy, err := strconv.ParseBool(string(responseBytes))
		if err != nil {
			responseCh <- proxyResponse{isRecord: false, err: trace.Wrap(err)}
			return
		}

		responseCh <- proxyResponse{isRecord: recordingProxy, err: nil}
	}()

	select {
	case resp := <-responseCh:
		if resp.err != nil {
			return false, trace.Wrap(resp.err)
		}
		return resp.isRecord, nil
	case <-time.After(1 * time.Second):
		// probably the older version of the proxy or at least someone that is
		// responding incorrectly, don't forward agent to it
		return false, nil
	}
}

// dialAuthServer returns auth server connection forwarded via proxy
func (proxy *ProxyClient) dialAuthServer(ctx context.Context, clusterName string) (net.Conn, error) {
	ctx, span := proxy.Tracer.Start(
		ctx,
		"proxyClient/dialAuthServer",
		oteltrace.WithSpanKind(oteltrace.SpanKindClient),
		oteltrace.WithAttributes(
			attribute.String("cluster", clusterName),
		),
	)
	defer span.End()

	log.Debugf("Client %v is connecting to auth server on cluster %q.", proxy.clientAddr, clusterName)

	address := "@" + clusterName

	// parse destination first:
	localAddr, err := utils.ParseAddr("tcp://" + proxy.proxyAddress)
	if err != nil {
		return nil, trace.Wrap(err)
	}
	fakeAddr, err := utils.ParseAddr("tcp://" + address)
	if err != nil {
		return nil, trace.Wrap(err)
	}

	proxySession, err := proxy.Client.NewSession(ctx)
	if err != nil {
		return nil, trace.Wrap(err)
	}
	proxyWriter, err := proxySession.StdinPipe()
	if err != nil {
		return nil, trace.Wrap(err)
	}
	proxyReader, err := proxySession.StdoutPipe()
	if err != nil {
		return nil, trace.Wrap(err)
	}
	proxyErr, err := proxySession.StderrPipe()
	if err != nil {
		return nil, trace.Wrap(err)
	}

	err = proxySession.RequestSubsystem(ctx, "proxy:"+address)
	if err != nil {
		// read the stderr output from the failed SSH session and append
		// it to the end of our own message:
		serverErrorMsg, _ := io.ReadAll(proxyErr)
		return nil, trace.ConnectionProblem(err, "failed connecting to node %v. %s",
			nodeName(strings.Split(address, "@")[0]), serverErrorMsg)
	}
	return utils.NewPipeNetConn(
		proxyReader,
		proxyWriter,
		proxySession,
		localAddr,
		fakeAddr,
	), nil
}

// NodeDetails provides connection information for a node
type NodeDetails struct {
	// Addr is an address to dial
	Addr string
	// Namespace is the node namespace
	Namespace string
	// Cluster is the name of the target cluster
	Cluster string

	// MFACheck is optional parameter passed if MFA check was already done.
	// It can be nil.
	MFACheck *proto.IsMFARequiredResponse
}

// String returns a user-friendly name
func (n NodeDetails) String() string {
	parts := []string{nodeName(n.Addr)}
	if n.Cluster != "" {
		parts = append(parts, "on cluster", n.Cluster)
	}
	return strings.Join(parts, " ")
}

// ProxyFormat returns the address in the format
// used by the proxy subsystem
func (n *NodeDetails) ProxyFormat() string {
	parts := []string{n.Addr}
	if n.Namespace != "" {
		parts = append(parts, n.Namespace)
	}
	if n.Cluster != "" {
		parts = append(parts, n.Cluster)
	}
	return strings.Join(parts, "@")
}

// requestSubsystem sends a subsystem request on the session. If the passed
// in context is canceled first, unblocks.
func requestSubsystem(ctx context.Context, session *tracessh.Session, name string) error {
	errCh := make(chan error)

	go func() {
		er := session.RequestSubsystem(ctx, name)
		errCh <- er
	}()

	select {
	case err := <-errCh:
		return trace.Wrap(err)
	case <-ctx.Done():
		err := session.Close()
		if err != nil {
			log.Debugf("Failed to close session: %v.", err)
		}
		return trace.Wrap(ctx.Err())
	}
}

// ConnectToNode connects to the ssh server via Proxy.
// It returns connected and authenticated NodeClient
func (proxy *ProxyClient) ConnectToNode(ctx context.Context, nodeAddress NodeDetails, user string, details sshutils.ClusterDetails, authMethods []ssh.AuthMethod) (*NodeClient, error) {
	ctx, span := proxy.Tracer.Start(
		ctx,
		"proxyClient/ConnectToNode",
		oteltrace.WithSpanKind(oteltrace.SpanKindClient),
		oteltrace.WithAttributes(
			attribute.String("node", nodeAddress.Addr),
			attribute.String("cluster", nodeAddress.Cluster),
			attribute.String("user", user),
		),
	)
	defer span.End()

	log.Infof("Client=%v connecting to node=%v", proxy.clientAddr, nodeAddress)
	if len(proxy.teleportClient.JumpHosts) > 0 {
		return proxy.PortForwardToNode(ctx, nodeAddress, user, details, authMethods)
	}

	// parse destination first:
	localAddr, err := utils.ParseAddr("tcp://" + proxy.proxyAddress)
	if err != nil {
		return nil, trace.Wrap(err)
	}
	fakeAddr, err := utils.ParseAddr("tcp://" + nodeAddress.Addr)
	if err != nil {
		return nil, trace.Wrap(err)
	}

	proxySession, err := proxy.Client.NewSession(ctx)
	if err != nil {
		return nil, trace.Wrap(err)
	}
	proxyWriter, err := proxySession.StdinPipe()
	if err != nil {
		return nil, trace.Wrap(err)
	}
	proxyReader, err := proxySession.StdoutPipe()
	if err != nil {
		return nil, trace.Wrap(err)
	}
	proxyErr, err := proxySession.StderrPipe()
	if err != nil {
		return nil, trace.Wrap(err)
	}

	// pass the true client IP (if specified) to the proxy so it could pass it into the
	// SSH session for proper audit
	if len(proxy.clientAddr) > 0 {
		if err = proxySession.Setenv(ctx, sshutils.TrueClientAddrVar, proxy.clientAddr); err != nil {
			log.Error(err)
		}
	}

	// the client only tries to forward an agent when the proxy is in recording
	// mode. we always try and forward an agent here because each new session
	// creates a new context which holds the agent. if ForwardToAgent returns an error
	// "already have handler for" we ignore it.
	if details.RecordingProxy {
		if proxy.teleportClient.localAgent == nil {
			return nil, trace.BadParameter("cluster is in proxy recording mode and requires agent forwarding for connections, but no agent was initialized")
		}
		err = agent.ForwardToAgent(proxy.Client.Client, proxy.teleportClient.localAgent.ExtendedAgent)
		if err != nil && !strings.Contains(err.Error(), "agent: already have handler for") {
			return nil, trace.Wrap(err)
		}

		err = agent.RequestAgentForwarding(proxySession.Session)
		if err != nil {
			return nil, trace.Wrap(err)
		}
	}

	err = requestSubsystem(ctx, proxySession, "proxy:"+nodeAddress.ProxyFormat())
	if err != nil {
		// If the user pressed Ctrl-C, no need to try and read the error from
		// the proxy, return an error right away.
		if trace.Unwrap(err) == context.Canceled {
			return nil, trace.Wrap(err)
		}

		// read the stderr output from the failed SSH session and append
		// it to the end of our own message:
		serverErrorMsg, _ := io.ReadAll(proxyErr)
		return nil, trace.ConnectionProblem(err, "failed connecting to node %v. %s",
			nodeName(nodeAddress.Addr), serverErrorMsg)
	}

	pipeNetConn := utils.NewPipeNetConn(
		proxyReader,
		proxyWriter,
		proxySession,
		localAddr,
		fakeAddr,
	)

	sshConfig := &ssh.ClientConfig{
		User:            user,
		Auth:            authMethods,
		HostKeyCallback: proxy.hostKeyCallback,
	}
<<<<<<< HEAD
	conn, chans, reqs, err := newClientConn(ctx, pipeNetConn, nodeAddress.ProxyFormat(), sshConfig)
	if err != nil {
		if utils.IsHandshakeFailedError(err) {
			proxySession.Close()
			log.Infof("Access denied to %v connecting to %v: %v", user, nodeAddress, err)
			return nil, trace.AccessDenied("access denied to %v connecting to %v", user, nodeAddress)
		}
		return nil, trace.Wrap(err)
	}

	// We pass an empty channel which we close right away to ssh.NewClient
	// because the client need to handle requests itself.
	emptyCh := make(chan *ssh.Request)
	close(emptyCh)

	nc := &NodeClient{
		Client:      tracessh.NewClient(conn, chans, emptyCh),
		Proxy:       proxy,
		Namespace:   apidefaults.Namespace,
		TC:          proxy.teleportClient,
		Tracer:      proxy.Tracer,
		FIPSEnabled: details.FIPSEnabled,
	}
=======
>>>>>>> 355a9c71

	nc, err := NewNodeClient(ctx, sshConfig, pipeNetConn, nodeAddress.ProxyFormat(), proxy.teleportClient, details.FIPSEnabled)
	return nc, trace.Wrap(err)
}

// PortForwardToNode connects to the ssh server via Proxy
// It returns connected and authenticated NodeClient
func (proxy *ProxyClient) PortForwardToNode(ctx context.Context, nodeAddress NodeDetails, user string, details sshutils.ClusterDetails, authMethods []ssh.AuthMethod) (*NodeClient, error) {
	ctx, span := proxy.Tracer.Start(
		ctx,
		"proxyClient/PortForwardToNode",
		oteltrace.WithSpanKind(oteltrace.SpanKindClient),
		oteltrace.WithAttributes(
			attribute.String("node", nodeAddress.Addr),
			attribute.String("cluster", nodeAddress.Cluster),
			attribute.String("user", user),
		),
	)
	defer span.End()

	log.Infof("Client=%v jumping to node=%s", proxy.clientAddr, nodeAddress)

	// the client only tries to forward an agent when the proxy is in recording
	// mode. we always try and forward an agent here because each new session
	// creates a new context which holds the agent. if ForwardToAgent returns an error
	// "already have handler for" we ignore it.
	if details.RecordingProxy {
		if proxy.teleportClient.localAgent == nil {
			return nil, trace.BadParameter("cluster is in proxy recording mode and requires agent forwarding for connections, but no agent was initialized")
		}
		err := agent.ForwardToAgent(proxy.Client.Client, proxy.teleportClient.localAgent.ExtendedAgent)
		if err != nil && !strings.Contains(err.Error(), "agent: already have handler for") {
			return nil, trace.Wrap(err)
		}
	}

	proxyConn, err := proxy.Client.DialContext(ctx, "tcp", nodeAddress.Addr)
	if err != nil {
		return nil, trace.ConnectionProblem(err, "failed connecting to node %v. %s", nodeAddress, err)
	}

	sshConfig := &ssh.ClientConfig{
		User:            user,
		Auth:            authMethods,
		HostKeyCallback: proxy.hostKeyCallback,
	}

	nc, err := NewNodeClient(ctx, sshConfig, proxyConn, nodeAddress.Addr, proxy.teleportClient, details.FIPSEnabled)
	return nc, trace.Wrap(err)
}

// NewNodeClient constructs a NodeClient that is connected to the node at nodeAddress
func NewNodeClient(ctx context.Context, sshConfig *ssh.ClientConfig, conn net.Conn, nodeAddress string, tc *TeleportClient, fipsEnabled bool) (*NodeClient, error) {
	ctx, span := tc.Tracer.Start(
		ctx,
		"NewNodeClient",
		oteltrace.WithSpanKind(oteltrace.SpanKindClient),
		oteltrace.WithAttributes(
			attribute.String("node", nodeAddress),
		),
	)
	defer span.End()

	sshconn, chans, reqs, err := newClientConn(ctx, conn, nodeAddress, sshConfig)
	if err != nil {
		if utils.IsHandshakeFailedError(err) {
			conn.Close()
			return nil, trace.AccessDenied(`access denied to %v connecting to %v`, sshConfig.User, nodeAddress)
		}
		return nil, trace.Wrap(err)
	}

	// We pass an empty channel which we close right away to ssh.NewClient
	// because the client need to handle requests itself.
	emptyCh := make(chan *ssh.Request)
	close(emptyCh)

	nc := &NodeClient{
		Client:      tracessh.NewClient(sshconn, chans, emptyCh),
		Namespace:   apidefaults.Namespace,
		TC:          tc,
		Tracer:      tc.Tracer,
		FIPSEnabled: fipsEnabled,
	}

	// Start a goroutine that will run for the duration of the client to process
	// global requests from the client. Teleport clients will use this to update
	// terminal sizes when the remote PTY size has changed.
	go nc.handleGlobalRequests(ctx, reqs)

	return nc, nil
}

// RunInteractiveShell creates an interactive shell on the node and copies stdin/stdout/stderr
// to and from the node and local shell. This will block until the interactive shell on the node
// is terminated.
func (c *NodeClient) RunInteractiveShell(ctx context.Context, mode types.SessionParticipantMode, sessToJoin types.SessionTracker) error {
	ctx, span := c.Tracer.Start(
		ctx,
		"nodeClient/RunInteractiveShell",
		oteltrace.WithSpanKind(oteltrace.SpanKindClient),
	)
	defer span.End()

	env := make(map[string]string)
	env[teleport.EnvSSHJoinMode] = string(mode)
	env[teleport.EnvSSHSessionReason] = c.TC.Config.Reason
	env[teleport.EnvSSHSessionDisplayParticipantRequirements] = strconv.FormatBool(c.TC.Config.DisplayParticipantRequirements)
	encoded, err := json.Marshal(&c.TC.Config.Invited)
	if err != nil {
		return trace.Wrap(err)
	}

	env[teleport.EnvSSHSessionInvited] = string(encoded)
	for key, value := range c.TC.Env {
		env[key] = value
	}

	nodeSession, err := newSession(ctx, c, sessToJoin, env, c.TC.Stdin, c.TC.Stdout, c.TC.Stderr, c.TC.EnableEscapeSequences)
	if err != nil {
		return trace.Wrap(err)
	}

	if err = nodeSession.runShell(ctx, mode, nil, c.TC.OnShellCreated); err != nil {
		switch e := trace.Unwrap(err).(type) {
		case *ssh.ExitError:
			c.TC.ExitStatus = e.ExitStatus()
		case *ssh.ExitMissingError:
			c.TC.ExitStatus = 1
		}

		return trace.Wrap(err)
	}

	if nodeSession.ExitMsg == "" {
		fmt.Fprintln(c.TC.Stderr, "the connection was closed on the remote side at ", time.Now().Format(time.RFC822))
	} else {
		fmt.Fprintln(c.TC.Stderr, nodeSession.ExitMsg)
	}

	return nil
}

func (c *NodeClient) handleGlobalRequests(ctx context.Context, requestCh <-chan *ssh.Request) {
	for {
		select {
		case r := <-requestCh:
			// When the channel is closing, nil is returned.
			if r == nil {
				return
			}

			switch r.Type {
			case teleport.MFAPresenceRequest:
				if c.OnMFA == nil {
					log.Warn("Received MFA presence request, but no callback was provided.")
					continue
				}

				c.OnMFA()
			case teleport.SessionEvent:
				// Parse event and create events.EventFields that can be consumed directly
				// by caller.
				var e events.EventFields
				err := json.Unmarshal(r.Payload, &e)
				if err != nil {
					log.Warnf("Unable to parse event: %v: %v.", string(r.Payload), err)
					continue
				}

				// Send event to event channel.
				err = c.TC.SendEvent(ctx, e)
				if err != nil {
					log.Warnf("Unable to send event %v: %v.", string(r.Payload), err)
					continue
				}
			default:
				// This handles keep-alive messages and matches the behavior of OpenSSH.
				err := r.Reply(false, nil)
				if err != nil {
					log.Warnf("Unable to reply to %v request.", r.Type)
					continue
				}
			}
		case <-ctx.Done():
			return
		}
	}
}

// newClientConn is a wrapper around ssh.NewClientConn
func newClientConn(
	ctx context.Context,
	conn net.Conn,
	nodeAddress string,
	config *ssh.ClientConfig,
) (ssh.Conn, <-chan ssh.NewChannel, <-chan *ssh.Request, error) {
	type response struct {
		conn   ssh.Conn
		chanCh <-chan ssh.NewChannel
		reqCh  <-chan *ssh.Request
		err    error
	}

	respCh := make(chan response, 1)
	go func() {
		// Use a noop text map propagator so that the tracing context isn't included in
		// the connection handshake. Since the provided conn will already include the tracing
		// context we don't want to send it again.
		conn, chans, reqs, err := tracessh.NewClientConn(ctx, conn, nodeAddress, config, tracing.WithTextMapPropagator(propagation.NewCompositeTextMapPropagator()))
		respCh <- response{conn, chans, reqs, err}
	}()

	select {
	case resp := <-respCh:
		if resp.err != nil {
			return nil, nil, nil, trace.Wrap(resp.err, "failed to connect to %q", nodeAddress)
		}
		return resp.conn, resp.chanCh, resp.reqCh, nil
	case <-ctx.Done():
		errClose := conn.Close()
		if errClose != nil {
			log.Error(errClose)
		}
		// drain the channel
		resp := <-respCh
		return nil, nil, nil, trace.ConnectionProblem(resp.err, "failed to connect to %q", nodeAddress)
	}
}

// Close closes the proxy and auth clients
func (proxy *ProxyClient) Close() error {
	return trace.NewAggregate(proxy.Client.Close(), proxy.currentCluster.Close())
}

// ExecuteSCP runs remote scp command(shellCmd) on the remote server and
// runs local scp handler using SCP Command
func (c *NodeClient) ExecuteSCP(ctx context.Context, cmd scp.Command) error {
	ctx, span := c.Tracer.Start(
		ctx,
		"nodeClient/ExecuteSCP",
		oteltrace.WithSpanKind(oteltrace.SpanKindClient),
	)
	defer span.End()

	shellCmd, err := cmd.GetRemoteShellCmd()
	if err != nil {
		return trace.Wrap(err)
	}

	s, err := c.Client.NewSession(ctx)
	if err != nil {
		return trace.Wrap(err)
	}
	defer s.Close()

	stdin, err := s.StdinPipe()
	if err != nil {
		return trace.Wrap(err)
	}

	stdout, err := s.StdoutPipe()
	if err != nil {
		return trace.Wrap(err)
	}

	// Stream scp's stderr so tsh gets the verbose remote error
	// if the command fails
	stderr, err := s.StderrPipe()
	if err != nil {
		return trace.Wrap(err)
	}
	go io.Copy(os.Stderr, stderr)

	ch := utils.NewPipeNetConn(
		stdout,
		stdin,
		utils.MultiCloser(),
		&net.IPAddr{},
		&net.IPAddr{},
	)

	execC := make(chan error, 1)
	go func() {
		err := cmd.Execute(ch)
		if err != nil && !trace.IsEOF(err) {
			log.WithError(err).Warn("Failed to execute SCP command.")
		}
		stdin.Close()
		execC <- err
	}()

	runC := make(chan error, 1)
	go func() {
		err := s.Run(ctx, shellCmd)
		if err != nil && errors.Is(err, &ssh.ExitMissingError{}) {
			// TODO(dmitri): currently, if the session is aborted with (*session).Close,
			// the remote side cannot send exit-status and this error results.
			// To abort the session properly, Teleport needs to support `signal` request
			err = nil
		}
		runC <- err
	}()

	var runErr error
	select {
	case <-ctx.Done():
		if err := s.Close(); err != nil {
			log.WithError(err).Debug("Failed to close the SSH session.")
		}
		err, runErr = <-execC, <-runC
	case err = <-execC:
		runErr = <-runC
	case runErr = <-runC:
		err = <-execC
	}

	if runErr != nil && (err == nil || trace.IsEOF(err)) {
		err = runErr
	}
	if trace.IsEOF(err) {
		err = nil
	}
	return trace.Wrap(err)
}

// TransferFiles transfers files over SFTP.
func (c *NodeClient) TransferFiles(ctx context.Context, cfg *sftp.Config) error {
	ctx, span := c.Tracer.Start(
		ctx,
		"nodeClient/TransferFiles",
		oteltrace.WithSpanKind(oteltrace.SpanKindClient),
	)
	defer span.End()

	return trace.Wrap(cfg.TransferFiles(ctx, c.Client.Client))
}

type netDialer interface {
	Dial(string, string) (net.Conn, error)
}

func proxyConnection(ctx context.Context, conn net.Conn, remoteAddr string, dialer netDialer) error {
	defer conn.Close()
	defer log.Debugf("Finished proxy from %v to %v.", conn.RemoteAddr(), remoteAddr)

	var (
		remoteConn net.Conn
		err        error
	)

	log.Debugf("Attempting to connect proxy from %v to %v.", conn.RemoteAddr(), remoteAddr)
	for attempt := 1; attempt <= 5; attempt++ {
		remoteConn, err = dialer.Dial("tcp", remoteAddr)
		if err != nil {
			log.Debugf("Proxy connection attempt %v: %v.", attempt, err)

			timer := time.NewTimer(time.Duration(100*attempt) * time.Millisecond)
			defer timer.Stop()

			// Wait and attempt to connect again, if the context has closed, exit
			// right away.
			select {
			case <-ctx.Done():
				return trace.Wrap(ctx.Err())
			case <-timer.C:
				continue
			}
		}
		// Connection established, break out of the loop.
		break
	}
	if err != nil {
		return trace.BadParameter("failed to connect to node: %v", remoteAddr)
	}
	defer remoteConn.Close()

	// Start proxying, close the connection if a problem occurs on either leg.
	errCh := make(chan error, 2)
	go func() {
		defer conn.Close()
		defer remoteConn.Close()

		_, err := io.Copy(conn, remoteConn)
		errCh <- err
	}()
	go func() {
		defer conn.Close()
		defer remoteConn.Close()

		_, err := io.Copy(remoteConn, conn)
		errCh <- err
	}()

	var errs []error
	for i := 0; i < 2; i++ {
		select {
		case err := <-errCh:
			if err != nil && err != io.EOF && !strings.Contains(err.Error(), "use of closed network connection") {
				log.Warnf("Failed to proxy connection: %v.", err)
				errs = append(errs, err)
			}
		case <-ctx.Done():
			return trace.Wrap(ctx.Err())
		}
	}

	return trace.NewAggregate(errs...)
}

// acceptWithContext calls "Accept" on the listener but will unblock when the
// context is canceled.
func acceptWithContext(ctx context.Context, l net.Listener) (net.Conn, error) {
	acceptCh := make(chan net.Conn, 1)
	errorCh := make(chan error, 1)

	go func() {
		conn, err := l.Accept()
		if err != nil {
			errorCh <- err
			return
		}
		acceptCh <- conn
	}()

	select {
	case conn := <-acceptCh:
		return conn, nil
	case err := <-errorCh:
		return nil, trace.Wrap(err)
	case <-ctx.Done():
		return nil, trace.Wrap(ctx.Err())
	}
}

// listenAndForward listens on a given socket and forwards all incoming
// commands to the remote address through the SSH tunnel.
func (c *NodeClient) listenAndForward(ctx context.Context, ln net.Listener, localAddr string, remoteAddr string) {
	defer ln.Close()

	log := log.WithField("localAddr", localAddr).WithField("remoteAddr", remoteAddr)

	log.Infof("Starting port forwarding")

	for ctx.Err() == nil {
		// Accept connections from the client.
		conn, err := acceptWithContext(ctx, ln)
		if err != nil {
			if ctx.Err() == nil {
				log.WithError(err).Errorf("Port forwarding failed.")
			}
			continue
		}

		// Proxy the connection to the remote address.
		go func() {
			// `err` must be a fresh variable, hence `:=` instead of `=`.
			if err := proxyConnection(ctx, conn, remoteAddr, c.Client); err != nil {
				log.WithError(err).Warnf("Failed to proxy connection.")
			}
		}()
	}

	log.WithError(ctx.Err()).Infof("Shutting down port forwarding.")
}

// dynamicListenAndForward listens for connections, performs a SOCKS5
// handshake, and then proxies the connection to the requested address.
func (c *NodeClient) dynamicListenAndForward(ctx context.Context, ln net.Listener, localAddr string) {
	defer ln.Close()

	log := log.WithField("localAddr", localAddr)

	log.Infof("Starting dynamic port forwarding.")

	for ctx.Err() == nil {
		// Accept connection from the client. Here the client is typically
		// something like a web browser or other SOCKS5 aware application.
		conn, err := acceptWithContext(ctx, ln)
		if err != nil {
			if ctx.Err() == nil {
				log.WithError(err).Errorf("Dynamic port forwarding (SOCKS5) failed.")
			}
			continue
		}

		// Perform the SOCKS5 handshake with the client to find out the remote
		// address to proxy.
		remoteAddr, err := socks.Handshake(conn)
		if err != nil {
			log.WithError(err).Errorf("SOCKS5 handshake failed.")
			if err = conn.Close(); err != nil {
				log.WithError(err).Errorf("Error closing failed proxy connection.")
			}
			continue
		}
		log.Debugf("SOCKS5 proxy forwarding requests to %v.", remoteAddr)

		// Proxy the connection to the remote address.
		go func() {
			// `err` must be a fresh variable, hence `:=` instead of `=`.
			if err := proxyConnection(ctx, conn, remoteAddr, c.Client); err != nil {
				log.WithError(err).Warnf("Failed to proxy connection.")
				if err = conn.Close(); err != nil {
					log.WithError(err).Errorf("Error closing failed proxy connection.")
				}
			}
		}()
	}

	log.WithError(ctx.Err()).Infof("Shutting down dynamic port forwarding.")
}

// GetRemoteTerminalSize fetches the terminal size of a given SSH session.
func (c *NodeClient) GetRemoteTerminalSize(ctx context.Context, sessionID string) (*term.Winsize, error) {
	ctx, span := c.Tracer.Start(
		ctx,
		"nodeClient/GetRemoteTerminalSize",
		oteltrace.WithSpanKind(oteltrace.SpanKindClient),
		oteltrace.WithAttributes(attribute.String("session", sessionID)),
	)
	defer span.End()

	ok, payload, err := c.Client.SendRequest(ctx, teleport.TerminalSizeRequest, true, []byte(sessionID))
	if err != nil {
		return nil, trace.Wrap(err)
	} else if !ok {
		return nil, trace.BadParameter("failed to get terminal size")
	}

	ws := new(term.Winsize)
	err = json.Unmarshal(payload, ws)
	if err != nil {
		return nil, trace.Wrap(err)
	}

	return ws, nil
}

// Close closes client and it's operations
func (c *NodeClient) Close() error {
	return c.Client.Close()
}

func (proxy *ProxyClient) sessionSSHCertificate(ctx context.Context, nodeAddr NodeDetails) ([]ssh.AuthMethod, error) {
	if _, err := proxy.teleportClient.localAgent.GetKey(nodeAddr.Cluster); err != nil {
		if trace.IsNotFound(err) {
			// Either running inside the web UI in a proxy or using an identity
			// file. Fall back to whatever AuthMethod we currently have.
			return proxy.authMethods, nil
		}
		return nil, trace.Wrap(err)
	}

	key, err := proxy.IssueUserCertsWithMFA(
		ctx,
		ReissueParams{
			NodeName:       nodeName(nodeAddr.Addr),
			RouteToCluster: proxy.ClusterName(),
			MFACheck:       nodeAddr.MFACheck,
		},
		func(ctx context.Context, proxyAddr string, c *proto.MFAAuthenticateChallenge) (*proto.MFAAuthenticateResponse, error) {
			return proxy.teleportClient.PromptMFAChallenge(ctx, proxyAddr, c, nil /* applyOpts */)
		},
	)
	if err != nil {
		return nil, trace.Wrap(err)
	}
	am, err := key.AsAuthMethod()
	if err != nil {
		return nil, trace.Wrap(err)
	}
	return []ssh.AuthMethod{am}, nil
}

// localAgent returns for the Teleport client's local agent.
func (proxy *ProxyClient) localAgent() *LocalKeyAgent {
	return proxy.teleportClient.LocalAgent()
}

// GetPaginatedSessions grabs up to 'max' sessions.
func GetPaginatedSessions(ctx context.Context, fromUTC, toUTC time.Time, pageSize int, order types.EventOrder, max int, authClient auth.ClientI) ([]apievents.AuditEvent, error) {
	prevEventKey := ""
	var sessions []apievents.AuditEvent
	for {
		if remaining := max - len(sessions); remaining < pageSize {
			pageSize = remaining
		}
		nextEvents, eventKey, err := authClient.SearchSessionEvents(fromUTC, toUTC,
			pageSize, order, prevEventKey, nil /* where condition */, "" /* session ID */)
		if err != nil {
			return nil, trace.Wrap(err)
		}
		sessions = append(sessions, nextEvents...)
		if eventKey == "" || len(sessions) >= max {
			break
		}
		prevEventKey = eventKey
	}
	if max < len(sessions) {
		return sessions[:max], nil
	}
	return sessions, nil
}<|MERGE_RESOLUTION|>--- conflicted
+++ resolved
@@ -1609,32 +1609,6 @@
 		Auth:            authMethods,
 		HostKeyCallback: proxy.hostKeyCallback,
 	}
-<<<<<<< HEAD
-	conn, chans, reqs, err := newClientConn(ctx, pipeNetConn, nodeAddress.ProxyFormat(), sshConfig)
-	if err != nil {
-		if utils.IsHandshakeFailedError(err) {
-			proxySession.Close()
-			log.Infof("Access denied to %v connecting to %v: %v", user, nodeAddress, err)
-			return nil, trace.AccessDenied("access denied to %v connecting to %v", user, nodeAddress)
-		}
-		return nil, trace.Wrap(err)
-	}
-
-	// We pass an empty channel which we close right away to ssh.NewClient
-	// because the client need to handle requests itself.
-	emptyCh := make(chan *ssh.Request)
-	close(emptyCh)
-
-	nc := &NodeClient{
-		Client:      tracessh.NewClient(conn, chans, emptyCh),
-		Proxy:       proxy,
-		Namespace:   apidefaults.Namespace,
-		TC:          proxy.teleportClient,
-		Tracer:      proxy.Tracer,
-		FIPSEnabled: details.FIPSEnabled,
-	}
-=======
->>>>>>> 355a9c71
 
 	nc, err := NewNodeClient(ctx, sshConfig, pipeNetConn, nodeAddress.ProxyFormat(), proxy.teleportClient, details.FIPSEnabled)
 	return nc, trace.Wrap(err)
