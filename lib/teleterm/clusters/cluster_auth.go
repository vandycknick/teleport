/*
Copyright 2021 Gravitational, Inc.

Licensed under the Apache License, Version 2.0 (the "License");
you may not use this file except in compliance with the License.
You may obtain a copy of the License at

    http://www.apache.org/licenses/LICENSE-2.0

Unless required by applicable law or agreed to in writing, software
distributed under the License is distributed on an "AS IS" BASIS,
WITHOUT WARRANTIES OR CONDITIONS OF ANY KIND, either express or implied.
See the License for the specific language governing permissions and
limitations under the License.
*/

package clusters

import (
	"context"
	"errors"
	"fmt"
	"sort"

	"github.com/gravitational/trace"

	"github.com/gravitational/teleport/api/client/webclient"
	"github.com/gravitational/teleport/api/constants"
	"github.com/gravitational/teleport/api/utils/keys"
	"github.com/gravitational/teleport/lib/auth"
	wancli "github.com/gravitational/teleport/lib/auth/webauthncli"
	"github.com/gravitational/teleport/lib/client"
	dbprofile "github.com/gravitational/teleport/lib/client/db"
	"github.com/gravitational/teleport/lib/kube/kubeconfig"
	api "github.com/gravitational/teleport/lib/teleterm/api/protogen/golang/v1"
)

// SyncAuthPreference fetches Teleport auth preferences and stores it in the cluster profile
func (c *Cluster) SyncAuthPreference(ctx context.Context) (*webclient.WebConfigAuthSettings, error) {
	_, err := c.clusterClient.Ping(ctx)
	if err != nil {
		return nil, trace.Wrap(err)
	}

	if err := c.clusterClient.SaveProfile(false); err != nil {
		return nil, trace.Wrap(err)
	}

	cfg, err := c.clusterClient.GetWebConfig(ctx)
	if err != nil {
		return nil, trace.Wrap(err)
	}

	return &cfg.Auth, nil
}

// Logout deletes all cluster certificates
func (c *Cluster) Logout(ctx context.Context) error {
	// Delete db certs
	for _, db := range c.status.Databases {
		err := dbprofile.Delete(c.clusterClient, db)
		if err != nil {
			return trace.Wrap(err)
		}
	}

	// Get the address of the active Kubernetes proxy to find AuthInfos,
	// Clusters, and Contexts in kubeconfig.
	clusterName, _ := c.clusterClient.KubeProxyHostPort()
	if c.clusterClient.SiteName != "" {
		clusterName = fmt.Sprintf("%v.%v", c.clusterClient.SiteName, clusterName)
	}

	// Remove cluster entries from kubeconfig
	if err := kubeconfig.Remove("", clusterName); err != nil {
		return trace.Wrap(err)
	}

	// Remove keys for this user from disk and running agent.
	if err := c.clusterClient.Logout(); !trace.IsNotFound(err) {
		return trace.Wrap(err)
	}

	return nil
}

// LocalLogin processes local logins for this cluster
func (c *Cluster) LocalLogin(ctx context.Context, user, password, otpToken string) error {
	pingResp, err := c.updateClientFromPingResponse(ctx)
	if err != nil {
		return trace.Wrap(err)
	}

	c.clusterClient.AuthConnector = constants.LocalConnector

	var sshLoginFunc client.SSHLoginFunc
	switch pingResp.Auth.SecondFactor {
	case constants.SecondFactorOff, constants.SecondFactorOTP:
		sshLoginFunc = c.localLogin(user, password, otpToken)
	case constants.SecondFactorU2F, constants.SecondFactorWebauthn:
		sshLoginFunc = c.localMFALogin(user, password)
	case constants.SecondFactorOn, constants.SecondFactorOptional:
		// tsh always uses client.SSHAgentMFALogin for any `second_factor` option other than `off` and
		// `otp`. If it's set to `on` or `optional` and it turns out the user wants to use an OTP, it
		// bails out to stdin to ask them for it.
		//
		// Connect cannot do that, but it still wants to use the auth code from lib/client that it
		// shares with tsh. So to temporarily work around this problem, we check if the OTP token was
		// submitted. If yes, then we use client.SSHAgentLogin, which lets us provide the token and skip
		// asking for it over stdin. If not, we use client.SSHAgentMFALogin which should handle auth
		// methods that don't use OTP.
		if otpToken != "" {
			sshLoginFunc = c.localLogin(user, password, otpToken)
		} else {
			sshLoginFunc = c.localMFALogin(user, password)
		}
	default:
		return trace.BadParameter("unsupported second factor type: %q", pingResp.Auth.SecondFactor)
	}

	if err := c.login(ctx, sshLoginFunc); err != nil {
		return trace.Wrap(err)
	}

	return nil
}

// SSOLogin logs in a user to the Teleport cluster using supported SSO provider
func (c *Cluster) SSOLogin(ctx context.Context, providerType, providerName string) error {
	if _, err := c.updateClientFromPingResponse(ctx); err != nil {
		return trace.Wrap(err)
	}

	c.clusterClient.AuthConnector = providerName

	if err := c.login(ctx, c.ssoLogin(providerType, providerName)); err != nil {
		return trace.Wrap(err)
	}

	return nil
}

// PasswordlessLogin processes passwordless logins for this cluster.
func (c *Cluster) PasswordlessLogin(ctx context.Context, stream api.TerminalService_LoginPasswordlessServer) error {
	if _, err := c.updateClientFromPingResponse(ctx); err != nil {
		return trace.Wrap(err)
	}

	c.clusterClient.AuthConnector = constants.PasswordlessConnector

	if err := c.login(ctx, c.passwordlessLogin(stream)); err != nil {
		return trace.Wrap(err)
	}

	return nil
}

func (c *Cluster) updateClientFromPingResponse(ctx context.Context) (*webclient.PingResponse, error) {
	pingResp, err := c.clusterClient.Ping(ctx)
	if err != nil {
		return nil, trace.Wrap(err)
	}

	c.clusterClient.PrivateKeyPolicy = pingResp.Auth.PrivateKeyPolicy

	return pingResp, nil
}

type SSHLoginFunc func(context.Context, *keys.PrivateKey) (*auth.SSHLoginResponse, error)

func (c *Cluster) login(ctx context.Context, sshLoginFunc client.SSHLoginFunc) error {
	// TODO(alex-kovoy): SiteName needs to be reset if trying to login to a cluster with
	// existing profile for the first time (investigate why)
	c.clusterClient.SiteName = ""

	key, err := c.clusterClient.SSHLogin(ctx, sshLoginFunc)
	if err != nil {
		return trace.Wrap(err)
	}

	// Update username before updating the profile
	c.clusterClient.LocalAgent().UpdateUsername(key.Username)
	c.clusterClient.Username = key.Username

	if err := c.clusterClient.ActivateKey(ctx, key); err != nil {
		return trace.Wrap(err)
	}

	// Attempt device login. This activates a fresh key if successful.
	if err := c.clusterClient.AttemptDeviceLogin(ctx, key); err != nil {
<<<<<<< HEAD
		return trace.Wrap(err)
	}

	if err := c.clusterClient.SaveProfile(c.dir, true); err != nil {
=======
>>>>>>> af251b47
		return trace.Wrap(err)
	}

	if err := c.clusterClient.SaveProfile(true); err != nil {
		return trace.Wrap(err)
	}

	status, err := c.clusterClient.ProfileStatus()
	if err != nil {
		return trace.Wrap(err)
	}

	c.status = *status

	return nil
}

func (c *Cluster) localMFALogin(user, password string) client.SSHLoginFunc {
	return func(ctx context.Context, priv *keys.PrivateKey) (*auth.SSHLoginResponse, error) {
		response, err := client.SSHAgentMFALogin(ctx, client.SSHLoginMFA{
			SSHLogin: client.SSHLogin{
				ProxyAddr:         c.clusterClient.WebProxyAddr,
				PubKey:            priv.MarshalSSHPublicKey(),
				TTL:               c.clusterClient.KeyTTL,
				Insecure:          c.clusterClient.InsecureSkipVerify,
				Compatibility:     c.clusterClient.CertificateFormat,
				RouteToCluster:    c.clusterClient.SiteName,
				KubernetesCluster: c.clusterClient.KubernetesCluster,
			},
			User:     user,
			Password: password,
		})
		if err != nil {
			return nil, trace.Wrap(err)
		}
		return response, nil
	}
}

func (c *Cluster) localLogin(user, password, otpToken string) client.SSHLoginFunc {
	return func(ctx context.Context, priv *keys.PrivateKey) (*auth.SSHLoginResponse, error) {
		response, err := client.SSHAgentLogin(ctx, client.SSHLoginDirect{
			SSHLogin: client.SSHLogin{
				ProxyAddr:         c.clusterClient.WebProxyAddr,
				PubKey:            priv.MarshalSSHPublicKey(),
				TTL:               c.clusterClient.KeyTTL,
				Insecure:          c.clusterClient.InsecureSkipVerify,
				Compatibility:     c.clusterClient.CertificateFormat,
				KubernetesCluster: c.clusterClient.KubernetesCluster,
			},
			User:     user,
			Password: password,
			OTPToken: otpToken,
		})
		if err != nil {
			return nil, trace.Wrap(err)
		}
		return response, nil
	}
}

func (c *Cluster) ssoLogin(providerType, providerName string) client.SSHLoginFunc {
	return func(ctx context.Context, priv *keys.PrivateKey) (*auth.SSHLoginResponse, error) {
		response, err := client.SSHAgentSSOLogin(ctx, client.SSHLoginSSO{
			SSHLogin: client.SSHLogin{
				ProxyAddr:         c.clusterClient.WebProxyAddr,
				PubKey:            priv.MarshalSSHPublicKey(),
				TTL:               c.clusterClient.KeyTTL,
				Insecure:          c.clusterClient.InsecureSkipVerify,
				Compatibility:     c.clusterClient.CertificateFormat,
				KubernetesCluster: c.clusterClient.KubernetesCluster,
			},
			ConnectorID: providerName,
			Protocol:    providerType,
			BindAddr:    c.clusterClient.BindAddr,
			Browser:     c.clusterClient.Browser,
		}, nil)
		if err != nil {
			return nil, trace.Wrap(err)
		}
		return response, nil
	}
}

func (c *Cluster) passwordlessLogin(stream api.TerminalService_LoginPasswordlessServer) client.SSHLoginFunc {
	return func(ctx context.Context, priv *keys.PrivateKey) (*auth.SSHLoginResponse, error) {
		response, err := client.SSHAgentPasswordlessLogin(ctx, client.SSHLoginPasswordless{
			SSHLogin: client.SSHLogin{
				ProxyAddr:         c.clusterClient.WebProxyAddr,
				PubKey:            priv.MarshalSSHPublicKey(),
				TTL:               c.clusterClient.KeyTTL,
				Insecure:          c.clusterClient.InsecureSkipVerify,
				Compatibility:     c.clusterClient.CertificateFormat,
				RouteToCluster:    c.clusterClient.SiteName,
				KubernetesCluster: c.clusterClient.KubernetesCluster,
			},
			AuthenticatorAttachment: c.clusterClient.AuthenticatorAttachment,
			CustomPrompt:            newPwdlessLoginPrompt(ctx, stream),
		})
		if err != nil {
			return nil, trace.Wrap(err)
		}
		return response, nil
	}
}

// pwdlessLoginPrompt is a implementation for wancli.LoginPrompt for teleterm passwordless logins.
type pwdlessLoginPrompt struct {
	Stream api.TerminalService_LoginPasswordlessServer
}

func newPwdlessLoginPrompt(ctx context.Context, stream api.TerminalService_LoginPasswordlessServer) *pwdlessLoginPrompt {
	return &pwdlessLoginPrompt{
		Stream: stream,
	}
}

// PromptPIN prompts the user for a PIN.
func (p *pwdlessLoginPrompt) PromptPIN() (string, error) {
	if err := p.Stream.Send(&api.LoginPasswordlessResponse{
		Prompt: api.PasswordlessPrompt_PASSWORDLESS_PROMPT_PIN,
	}); err != nil {
		return "", trace.Wrap(err)
	}

	req, err := p.Stream.Recv()
	if err != nil {
		return "", trace.Wrap(err)
	}

	pinRes := req.GetPin()
	if pinRes == nil || pinRes.GetPin() == "" {
		return "", trace.BadParameter("pin is required")
	}

	return pinRes.GetPin(), nil
}

// PromptTouch prompts the user for a security key touch.
func (p *pwdlessLoginPrompt) PromptTouch() error {
	return trace.Wrap(p.Stream.Send(&api.LoginPasswordlessResponse{Prompt: api.PasswordlessPrompt_PASSWORDLESS_PROMPT_TAP}))
}

// PromptCredential prompts the user to select a login name in the list of logins.
func (p *pwdlessLoginPrompt) PromptCredential(deviceCreds []*wancli.CredentialInfo) (*wancli.CredentialInfo, error) {
	// Shouldn't happen, but let's check just in case.
	if len(deviceCreds) == 0 {
		return nil, errors.New("attempted to prompt credential with empty credentials")
	}

	// Sorts in place.
	sort.Slice(deviceCreds, func(i, j int) bool {
		c1 := deviceCreds[i]
		c2 := deviceCreds[j]
		return c1.User.Name < c2.User.Name
	})

	// Convert to grpc message.
	creds := make([]*api.CredentialInfo, len(deviceCreds))
	for i, cred := range deviceCreds {
		creds[i] = &api.CredentialInfo{
			Username: cred.User.Name,
		}
	}

	if err := p.Stream.Send(&api.LoginPasswordlessResponse{
		Prompt:      api.PasswordlessPrompt_PASSWORDLESS_PROMPT_CREDENTIAL,
		Credentials: creds,
	}); err != nil {
		return nil, trace.Wrap(err)
	}

	req, err := p.Stream.Recv()
	if err != nil {
		return nil, trace.Wrap(err)
	}

	credRes := req.GetCredential()
	if credRes == nil {
		return nil, trace.BadParameter("login name must be selected")
	}

	// Test for out of range index values.
	selectedIndex := credRes.GetIndex()
	if selectedIndex < 0 || selectedIndex > int64(len(creds))-1 {
		return nil, trace.BadParameter("invalid login name")
	}

	return deviceCreds[selectedIndex], nil
}<|MERGE_RESOLUTION|>--- conflicted
+++ resolved
@@ -188,13 +188,6 @@
 
 	// Attempt device login. This activates a fresh key if successful.
 	if err := c.clusterClient.AttemptDeviceLogin(ctx, key); err != nil {
-<<<<<<< HEAD
-		return trace.Wrap(err)
-	}
-
-	if err := c.clusterClient.SaveProfile(c.dir, true); err != nil {
-=======
->>>>>>> af251b47
 		return trace.Wrap(err)
 	}
 
