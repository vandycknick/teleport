--- conflicted
+++ resolved
@@ -416,8 +416,6 @@
 		return ""
 	}
 	return selected
-<<<<<<< HEAD
-=======
 }
 
 // SelectedKubeCluster returns the Kubernetes cluster name of the default context
@@ -432,5 +430,4 @@
 		return kubeCluster, nil
 	}
 	return "", trace.NotFound("default context does not belong to Teleport")
->>>>>>> 9262f956
 }