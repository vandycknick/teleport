AWSTemplateFormatVersion: '2010-09-09'
Description: Teleport Enterprise License
Parameters:
  KeyName:
    ConstraintDescription: must be the name of an existing EC2 KeyPair.
    Description: Name of an existing EC2 KeyPair to enable SSH access to the instances
    Type: AWS::EC2::KeyPair::KeyName

  InstanceType:
    Description: Teleport EC2 instance type
    ConstraintDescription: must be a valid EC2 instance type.
    Type: String
    Default: m4.large
    AllowedValues:
    - m5.large
    - m3.2xlarge
    - m3.large
    - m3.medium
    - m3.xlarge
    - m4.2xlarge
    - m4.4xlarge
    - m4.10xlarge
    - m4.16xlarge
    - m4.large
    - m4.xlarge
    - t2.large
    - t2.medium
    - t2.micro
    - t2.small
    - t2.xlarge

  DomainName:
    ConstraintDescription: Teleport Web UI Domain Name
    Description: Name of the domain name to use for Teleport
    Type: String

  DomainAdminEmail:
    ConstraintDescription: Teleport Domain Admin email
    Description: Name of Domain Name admin for Letsencrypt
    Type: String

  HostedZoneID:
    ConstraintDescription: ID of the hosted zone with Teleport domain
    Description: ID of the hosted zone of teleport domain
    Type: String

  # Any existing VPC used must have both DNS support and DNS hostnames enabled
  VPC:
    Description: Existing VPC ID to use (e.g. vpc-12312312)
    Type: AWS::EC2::VPC::Id

  # Public subnets to use for Teleport proxy
  ProxySubnetA:
    Description: ID of the first public proxy subnet (e.g. subnet-12312312)
    Type: AWS::EC2::Subnet::Id

  ProxySubnetB:
    Description: ID of the second public proxy subnet (e.g. subnet-12312312)
    Type: AWS::EC2::Subnet::Id

  # Private subnets to use for Teleport auth
  AuthSubnetA:
    Description: ID of the first private auth subnet (e.g. subnet-12312312)
    Type: AWS::EC2::Subnet::Id

  AuthSubnetB:
    Description: ID of the second private auth subnet (e.g. subnet-12312312)
    Type: AWS::EC2::Subnet::Id

  # Private subnets to use for Teleport nodes
  NodeSubnetA:
    Description: ID of the first private node subnet (e.g. subnet-12312312)
    Type: AWS::EC2::Subnet::Id

  NodeSubnetB:
    Description: ID of the second private node subnet (e.g. subnet-12312312)
    Type: AWS::EC2::Subnet::Id


Mappings:
  AWSInstanceType2Arch:
    m5.large: {Arch: HVM64}
    m3.2xlarge: {Arch: HVM64}
    m3.large: {Arch: HVM64}
    m3.medium: {Arch: HVM64}
    m3.xlarge: {Arch: HVM64}
    m4.2xlarge: {Arch: HVM64}
    m4.4xlarge: {Arch: HVM64}
    m4.10xlarge: {Arch: HVM64}
    m4.16xlarge: {Arch: HVM64}
    m4.large: {Arch: HVM64}
    m4.xlarge: {Arch: HVM64}
    t2.large: {Arch: HVM64}
    t2.medium: {Arch: HVM64}
    t2.micro: {Arch: HVM64}
    t2.small: {Arch: HVM64}
    t2.xlarge: {Arch: HVM64}

  AWSRegionArch2AMI:
<<<<<<< HEAD
    # All AMIs from AWS - gravitational-teleport-ami-ent-11.1.4
    eu-north-1: {HVM64: ami-05ff5c0be3d4b8da4}
    ap-south-1: {HVM64 : ami-0ca8a925316c6f5c8}
    eu-west-1: {HVM64 : ami-02a41bdc6c740c830}
    eu-west-2: {HVM64 : ami-02d80484571f770f6}
    eu-west-3: {HVM64: ami-087bdce4ab6a2964d}
    ap-northeast-1: {HVM64 : ami-08bf75df705ed65db}
    ap-northeast-2: {HVM64 : ami-0a37a406a3c1eb252}
    ap-northeast-3: {HVM64: ami-0a36f2dfdca83ea7d}
    sa-east-1: {HVM64 : ami-023af9b72419b90fd}
    ca-central-1: {HVM64 : ami-055f868a84c5736d9}
    ap-southeast-1: {HVM64 : ami-0fca33e38f4ac7ae7}
    ap-southeast-2: {HVM64 : ami-0aeafc0f11312bb43}
    eu-central-1: {HVM64 : ami-0b4d9502005714b6b}
    us-east-1: {HVM64 : ami-02c69b1774e4312af}
    us-east-2: {HVM64 : ami-09969654cd0ba34d1}
    us-west-1: {HVM64 : ami-03afa01ff5b0f726a}
    us-west-2: {HVM64 : ami-0b99dee872ac682fe}
=======
    # All AMIs from AWS - gravitational-teleport-ami-ent-11.2.0
    eu-north-1: {HVM64: ami-05ff5c0be3d4b8da4}
    ap-south-1: {HVM64 : ami-003430398f4585f53}
    eu-west-1: {HVM64 : ami-08d8f3ac20c7752ed}
    eu-west-2: {HVM64 : ami-0dfc52bfc034e9056}
    eu-west-3: {HVM64: ami-087bdce4ab6a2964d}
    ap-northeast-1: {HVM64 : ami-05e7c4c74d8df681e}
    ap-northeast-2: {HVM64 : ami-010ea6cd4c0ef9ec1}
    ap-northeast-3: {HVM64: ami-0a36f2dfdca83ea7d}
    sa-east-1: {HVM64 : ami-05acf513ddccd643a}
    ca-central-1: {HVM64 : ami-05fd0f5bce93adffe}
    ap-southeast-1: {HVM64 : ami-044481e93931dccdc}
    ap-southeast-2: {HVM64 : ami-098b4fed2eaed46c0}
    eu-central-1: {HVM64 : ami-0b4c8b3a8e4f5fdf3}
    us-east-1: {HVM64 : ami-021b0e5adb6c0bab5}
    us-east-2: {HVM64 : ami-0fd7cc2e57802db2c}
    us-west-1: {HVM64 : ami-0228118645a5816b9}
    us-west-2: {HVM64 : ami-068bc3a197a03f93f}
>>>>>>> af251b47

Resources:
# Auth server setup
  AuthSecurityGroup:
    Type: AWS::EC2::SecurityGroup
    Metadata:
      cfn_nag:
        rules_to_suppress:
          - id: W40
            reason: "We want to allow all protocols on egress."
          - id: W5
            reason: "We want to allow egress traffic to anywhere."
          - id: W9
            reason: "Rules are deliberately relaxed here to allow VPC peered nodes to speak to auth services."
          - id: W2
            reason: "Rules are deliberately relaxed here to allow VPC peered nodes to speak to auth services."
    Properties:
      VpcId: {Ref: VPC}
      GroupDescription: Allow proxy and auth server access
      SecurityGroupIngress:

        - IpProtocol: tcp
          Description: SSH admin access is allowed from proxies
          FromPort: 22
          ToPort: 22
          SourceSecurityGroupId: {Ref: ProxySecurityGroup}

          # This rule is relaxed to allow VPC peered nodes
          # to talk to auth services
        - IpProtocol: tcp
          Description: Everyone is welcome to use auth service API.
          FromPort: 3025
          ToPort: 3025
          CidrIp: 0.0.0.0/0

      SecurityGroupEgress:
        - IpProtocol: "-1"
          Description: Egress is allowed anywhere
          FromPort: 0
          ToPort: 0
          CidrIp: 0.0.0.0/0

  # Nodes could be only accessed from proxies
  NodeSecurityGroup:
    Type: AWS::EC2::SecurityGroup
    Metadata:
      cfn_nag:
        rules_to_suppress:
          - id: W40
            reason: "We want to allow all protocols on egress."
          - id: W5
            reason: "We want to allow egress traffic to anywhere."
    Properties:
      VpcId: {Ref: VPC}
      GroupDescription: Allow proxy access
      SecurityGroupIngress:

        - IpProtocol: tcp
          Description: SSH keypair access is allowed from proxies
          FromPort: 22
          ToPort: 22
          SourceSecurityGroupId: {Ref: ProxySecurityGroup}

        - IpProtocol: tcp
          Description: Teleport SSH access is allowed from proxies
          FromPort: 3022
          ToPort: 3022
          SourceSecurityGroupId: {Ref: ProxySecurityGroup}

      SecurityGroupEgress:
        - IpProtocol: "-1"
          Description: Egress is allowed anywhere
          FromPort: 0
          ToPort: 0
          CidrIp: 0.0.0.0/0

  AuthLB:
    Type: AWS::ElasticLoadBalancingV2::LoadBalancer
    Properties:
      Scheme: internal
      Type: network
      LoadBalancerAttributes:
        - Key: load_balancing.cross_zone.enabled
          Value: 'true'
      Subnets:
        - Ref: AuthSubnetA
        - Ref: AuthSubnetB

  AuthLBListener:
    Type: AWS::ElasticLoadBalancingV2::Listener
    Properties:
      DefaultActions:
      - Type: forward
        TargetGroupArn:
          Ref: AuthTargetGroup
      LoadBalancerArn:
        Ref: AuthLB
      Port: 3025
      Protocol: TCP

  AuthTargetGroup:
    Type: AWS::ElasticLoadBalancingV2::TargetGroup
    Properties:
      HealthCheckIntervalSeconds: 30
      HealthCheckProtocol: TCP
      HealthCheckTimeoutSeconds: 10
      HealthyThresholdCount: 4
      UnhealthyThresholdCount: 4
      Port: 3025
      Protocol: TCP
      VpcId: {Ref: VPC}

  AuthLaunchConfig:
    Type: AWS::AutoScaling::LaunchConfiguration
    Properties:
      KeyName:
        Ref: KeyName
      # This line finds appropriate image ID based on the arch, region and instance type using FindInMap function
      ImageId: !FindInMap [AWSRegionArch2AMI, !Ref 'AWS::Region', !FindInMap [AWSInstanceType2Arch, !Ref InstanceType, Arch]]
      UserData:
        Fn::Base64:
          # Fn:Sub accepts two parameters as a list, the first one is the template
          # the second parameter is a dictionary with template-local variables
          Fn::Sub:
          - |
            #!/bin/bash -xe

            # Indicate that this ami is auth for all systemd units
            echo "auth" >> /etc/teleport.d/role.auth

            # Set some instance specific environment variables configurations for systemd configuration file
            cat >> /etc/teleport.d/conf <<EOF
            EC2_REGION=${AWS::Region}
            TELEPORT_AUTH_SERVER_LB=${LocalAuthServerLB}
            TELEPORT_CLUSTER_NAME=${DomainName}
            TELEPORT_DOMAIN_ADMIN_EMAIL=${DomainAdminEmail}
            TELEPORT_DOMAIN_NAME=${DomainName}
            TELEPORT_DYNAMO_TABLE_NAME=${LocalMainTableName}
            TELEPORT_DYNAMO_EVENTS_TABLE_NAME=${LocalEventsTableName}
            TELEPORT_LOCKS_TABLE_NAME=${LocalLocksTableName}
            TELEPORT_ROLE=auth
            TELEPORT_S3_BUCKET=${LocalBucketName}
            TELEPORT_SSM_KEY_ARN=${LocalKeyARN}
            EOF

            # Generate config and start proxy service
            /usr/local/bin/teleport-generate-config
            systemctl enable teleport-ssm-publish-tokens.service teleport-ssm-publish-tokens.timer teleport-get-cert.service teleport-get-cert.timer teleport-renew-cert.service teleport-renew-cert.timer
            systemctl start --no-block teleport-auth teleport-ssm-publish-tokens.timer teleport-get-cert.timer teleport-renew-cert.timer

            # Write out healthcheck script
            cat >> /usr/local/bin/teleport-cfn-signal-done <<EOF
            #!/bin/bash
            for i in {1..10}; do systemctl status teleport-auth && break || sleep 10; done
            systemctl status teleport-auth
            /opt/aws/bin/cfn-signal -e $? --stack ${AWS::StackName} --resource AuthASG --region ${AWS::Region}
            EOF

            # Make healthcheck script executable
            chmod +x /usr/local/bin/teleport-cfn-signal-done

            # Write out healthcheck systemd unit file
            cat >> /etc/systemd/system/cfn-signal-done.service <<EOF
            [Unit]
            Description=CloudFormation status signaller
            After=network.target

            [Service]
            User=root
            Group=adm
            Type=oneshot
            ExecStart=/usr/local/bin/teleport-cfn-signal-done
            EOF

            # Make systemd healthcheck unit run
            systemctl daemon-reload
            systemctl start --no-block cfn-signal-done.service
          - {
            LocalAuthServerLB: !GetAtt AuthLB.DNSName,
            LocalMainTableName: !Select [1, !Split ["/", !GetAtt MainTable.Arn]],
            LocalLocksTableName: !Select [1, !Split ["/", !GetAtt LocksTable.Arn]],
            LocalEventsTableName: !Select [1, !Split ["/", !GetAtt EventsTable.Arn]],
            LocalBucketName: !Select [1, !Split [":::", !GetAtt Bucket.Arn]],
            LocalKeyARN: !GetAtt Key.Arn
            }
      SecurityGroups:
        - Ref: AuthSecurityGroup
      InstanceType: {Ref: InstanceType}
      IamInstanceProfile: {Ref: AuthInstanceProfile}
      # Proxies have to have public IP address in order
      # to be reachable from the internet according to this
      # article: https://aws.amazon.com/premiumsupport/knowledge-center/public-load-balancer-private-ec2/
      AssociatePublicIpAddress: false

  AuthASG:
    Type: AWS::AutoScaling::AutoScalingGroup
    CreationPolicy:
      ResourceSignal:
        Count: 2
        Timeout: PT10M
    UpdatePolicy:
      AutoScalingRollingUpdate:
        MaxBatchSize: 2
        MinInstancesInService: 0
        MinSuccessfulInstancesPercent: 100
        PauseTime: PT5M
        WaitOnResourceSignals: true
    Properties:
      # Use IDs of the subnets created in two AZs
      # to let AWS know we want instances to be placed
      # in those subnets.
      VPCZoneIdentifier:
        - {Ref: AuthSubnetA}
        - {Ref: AuthSubnetB}
      LaunchConfigurationName: {Ref: AuthLaunchConfig}
      MinSize: "2"
      MaxSize: "2"
      TargetGroupARNs:
        - {Ref: AuthTargetGroup}

  #
  # Proxy Setup
  #
  ProxySecurityGroup:
    Type: AWS::EC2::SecurityGroup
    Metadata:
      cfn_nag:
        rules_to_suppress:
          - id: W40
            reason: "We want to allow all protocols on egress."
          - id: W5
            reason: "We want to allow egress traffic to anywhere."
          - id: W9
            reason: "We want to permit incoming traffic from anywhere."
          - id: W2
            reason: "We want to permit incoming traffic from anywhere."
    Properties:
      VpcId: {Ref: VPC}
      GroupDescription: Allow proxy and auth server access
      SecurityGroupIngress:
        - IpProtocol: tcp
          Description: SSH emergency access
          FromPort: 22
          ToPort: 22
          CidrIp: 0.0.0.0/0

        - IpProtocol: tcp
          Description: Port for SSH clients
          FromPort: 3023
          ToPort: 3023
          CidrIp: 0.0.0.0/0

        - IpProtocol: tcp
          Description: Port for remote trusted clusters
          FromPort: 3024
          ToPort: 3024
          CidrIp: 0.0.0.0/0

        - IpProtocol: tcp
          Description: Port for HTTPS connections
          FromPort: 3080
          ToPort: 3080
          CidrIp: 0.0.0.0/0

      SecurityGroupEgress:
        - IpProtocol: "-1"
          Description: Egress is allowed anywhere
          FromPort: 0
          ToPort: 0
          CidrIp: 0.0.0.0/0

  ProxyLB:
    Type: AWS::ElasticLoadBalancingV2::LoadBalancer
    Properties:
      Type: network
      LoadBalancerAttributes:
        - Key: load_balancing.cross_zone.enabled
          Value: 'true'
      Subnets:
        - Ref: ProxySubnetA
        - Ref: ProxySubnetB

  # Create A DNS entry pointing to load balancer
  ProxyDNS:
    Type: AWS::Route53::RecordSetGroup
    Properties:
      HostedZoneId: !Ref HostedZoneID
      Comment: Zone Alias for DNS
      RecordSets:
      - Name: !Ref DomainName
        Type: A
        AliasTarget:
          HostedZoneId: !GetAtt ProxyLB.CanonicalHostedZoneID
          DNSName: !GetAtt ProxyLB.DNSName

  ProxyLBListener:
    Type: AWS::ElasticLoadBalancingV2::Listener
    Properties:
      DefaultActions:
      - Type: forward
        TargetGroupArn:
          Ref: ProxyWebTargetGroup
      LoadBalancerArn:
        Ref: ProxyLB
      Port: 443
      Protocol: TCP

  ProxyWebTargetGroup:
    Type: AWS::ElasticLoadBalancingV2::TargetGroup
    Properties:
      HealthCheckIntervalSeconds: 30
      HealthCheckProtocol: TCP
      HealthCheckTimeoutSeconds: 10
      HealthyThresholdCount: 4
      UnhealthyThresholdCount: 4
      Port: 3080
      Protocol: TCP
      VpcId: {Ref: VPC}

  ProxyLaunchConfig:
    Type: AWS::AutoScaling::LaunchConfiguration
    Properties:
      KeyName:
        Ref: KeyName
      # This line finds appropriate image ID based on the arch, region and instance type using FindInMap function
      ImageId: !FindInMap [AWSRegionArch2AMI, !Ref 'AWS::Region', !FindInMap [AWSInstanceType2Arch, !Ref InstanceType, Arch]]
      UserData:
        Fn::Base64:
          # Fn:Sub accepts two parameters as a list, the first one is the template
          # the second parameter is a dictionary with template-local variables
          Fn::Sub:
          - |
            #!/bin/bash -xe

            # Indicate that this ami is proxy for all systemd units
            echo "proxy" >> /etc/teleport.d/role.proxy

            # Set some instance specific environment variables configurations for systemd configuration file
            cat >> /etc/teleport.d/conf <<EOF
            EC2_REGION=${AWS::Region}
            TELEPORT_AUTH_SERVER_LB=${LocalAuthServerLB}
            TELEPORT_CLUSTER_NAME=${DomainName}
            TELEPORT_DOMAIN_NAME=${DomainName}
            TELEPORT_PROXY_SERVER_LB=${LocalProxyServerLB}
            TELEPORT_S3_BUCKET=${LocalBucketName}
            TELEPORT_ROLE=proxy
            TELEPORT_SSM_KEY_ARN=${LocalKeyARN}
            EOF

            # Generate config and start proxy service
            /usr/local/bin/teleport-generate-config
            systemctl enable teleport-proxy.service teleport-check-cert.service teleport-check-cert.timer
            systemctl start --no-block teleport-proxy.service teleport-check-cert.timer

            # Write out healthcheck script
            cat >> /usr/local/bin/teleport-cfn-signal-done <<EOF
            #!/bin/bash
            for i in {1..40}; do systemctl status teleport-proxy && break || sleep 30; done
            systemctl status teleport-proxy
            /opt/aws/bin/cfn-signal -e $? --stack ${AWS::StackName} --resource ProxyASG --region ${AWS::Region}
            EOF

            # Make healthcheck script executable
            chmod +x /usr/local/bin/teleport-cfn-signal-done

            # Write out healthcheck systemd unit file
            cat >> /etc/systemd/system/cfn-signal-done.service <<EOF
            [Unit]
            Description=CloudFormation status signaller
            After=network.target

            [Service]
            User=root
            Group=adm
            Type=oneshot
            ExecStart=/usr/local/bin/teleport-cfn-signal-done
            EOF

            # Make systemd healthcheck unit run
            systemctl daemon-reload
            systemctl start --no-block cfn-signal-done.service
          - {
            LocalAuthServerLB: !GetAtt AuthLB.DNSName,
            LocalProxyServerLB: !GetAtt ProxyLB.DNSName,
            LocalKeyARN: !GetAtt Key.Arn,
            LocalBucketName: !Select [1, !Split [":::", !GetAtt Bucket.Arn]]
            }
      SecurityGroups:
        - Ref: ProxySecurityGroup
      InstanceType: {Ref: InstanceType}
      # Proxies have to have public IP address in order
      # to be reachable from the internet according to this
      # article: https://aws.amazon.com/premiumsupport/knowledge-center/public-load-balancer-private-ec2/
      AssociatePublicIpAddress: true
      # IamInstance profile is an instance profile of the proxy
      IamInstanceProfile: {Ref: ProxyInstanceProfile}

  ProxyASG:
    Type: AWS::AutoScaling::AutoScalingGroup
    CreationPolicy:
      ResourceSignal:
        Count: 2
        Timeout: PT30M
    UpdatePolicy:
      AutoScalingRollingUpdate:
        MaxBatchSize: 1
        MinInstancesInService: 1
        MinSuccessfulInstancesPercent: 100
        PauseTime: PT10M
        WaitOnResourceSignals: true
    Properties:
      # Use IDs of the subnets created in two AZs
      # to let AWS know we want instances to be placed
      # in those subnets.
      VPCZoneIdentifier:
        - {Ref: ProxySubnetA}
        - {Ref: ProxySubnetB}
      LaunchConfigurationName: {Ref: ProxyLaunchConfig}
      MinSize: "2"
      MaxSize: "2"
      TargetGroupARNs:
        - {Ref: ProxyWebTargetGroup}


  NodeLaunchConfig:
    Type: AWS::AutoScaling::LaunchConfiguration
    Properties:
      KeyName:
        Ref: KeyName
      # This line finds appropriate image ID based on the arch, region and instance type using FindInMap function
      ImageId: !FindInMap [AWSRegionArch2AMI, !Ref 'AWS::Region', !FindInMap [AWSInstanceType2Arch, !Ref InstanceType, Arch]]
      UserData:
        Fn::Base64:
          # Fn:Sub accepts two parameters as a list, the first one is the template
          # the second parameter is a dictionary with template-local variables
          Fn::Sub:
          - |
            #!/bin/bash -xe

            # Indicate that this ami is node for all systemd units
            echo "node" >> /etc/teleport.d/role.node

            # Set some instance specific environment variables configurations for systemd configuration file
            cat >> /etc/teleport.d/conf <<EOF
            EC2_REGION=${AWS::Region}
            TELEPORT_AUTH_SERVER_LB=${LocalAuthServerLB}
            TELEPORT_CLUSTER_NAME=${DomainName}
            TELEPORT_DOMAIN_NAME=${DomainName}
            TELEPORT_ROLE=node
            TELEPORT_S3_BUCKET=${LocalBucketName}
            TELEPORT_SSM_KEY_ARN=${LocalKeyARN}
            EOF

            # Generate config and start proxy service
            /usr/local/bin/teleport-generate-config
            systemctl enable teleport-node.service
            systemctl start --no-block teleport-node.service
          - {
            LocalAuthServerLB: !GetAtt AuthLB.DNSName,
            LocalKeyARN: !GetAtt Key.Arn,
            LocalBucketName: !Select [1, !Split [":::", !GetAtt Bucket.Arn]]
            }
      SecurityGroups:
        - Ref: NodeSecurityGroup
      InstanceType: {Ref: InstanceType}
      AssociatePublicIpAddress: false
      # IamInstance profile is an instance profile of the proxy
      IamInstanceProfile: {Ref: NodeInstanceProfile}

  NodeASG:
    Type: AWS::AutoScaling::AutoScalingGroup
    Properties:
      # Use IDs of the subnets created in two AZs
      # to let AWS know we want instances to be placed
      # in those subnets.
      VPCZoneIdentifier:
        - {Ref: NodeSubnetA}
        - {Ref: NodeSubnetB}
      LaunchConfigurationName: {Ref: NodeLaunchConfig}
      MinSize: "2"
      MaxSize: "2"

  AuthRole:
    Type: AWS::IAM::Role
    Properties:
      AssumeRolePolicyDocument:
        Version: "2012-10-17"
        Statement:
          -
            Effect: "Allow"
            Principal:
              Service:
                - "ec2.amazonaws.com"
            Action:
              - "sts:AssumeRole"

  # Allows auth server to publish join tokens
  # to SSM parameter store
  AuthPolicies:
    Type: AWS::IAM::Policy
    Metadata:
      cfn_nag:
        rules_to_suppress:
          - id: W12
            reason: "The use of the * resource here is fine."
    Properties:
      PolicyName: !Join ["-", [!Ref AuthRole, "ssm"]]
      PolicyDocument:
        Version: "2012-10-17"
        Statement:
          # Allow auth server to update SSM instance status
          -
            Effect: "Allow"
            Resource: !Join ["", ["arn:aws:ssm:", !Ref "AWS::Region", ":", !Ref "AWS::AccountId", ":instance/*" ]]
            Action:
            - "ssm:UpdateInstanceInformation"
          # Allow auth server to publish join tokens to SSM parameter store
          -
            Effect: "Allow"
            Resource: !Join ["", ["arn:aws:ssm:", !Ref "AWS::Region", ":", !Ref "AWS::AccountId", ":parameter/teleport/", !Ref DomainName, "/*"]]
            Action:
            - "ssm:DescribeParameters"
            - "ssm:GetParameters"
            - "ssm:GetParametersByPath"
            - "ssm:GetParameter"
            - "ssm:PutParameter"
            - "ssm:DeleteParameter"
          # Allow auth server to control main dynamo db table
          -
            Effect: "Allow"
            Resource: !GetAtt MainTable.Arn
            Action:
            - "dynamodb:BatchGet*"
            - "dynamodb:DescribeStream"
            - "dynamodb:DescribeTable"
            - "dynamodb:Get*"
            - "dynamodb:Query"
            - "dynamodb:Scan"
            - "dynamodb:BatchWrite*"
            - "dynamodb:CreateTable"
            - "dynamodb:Delete*"
            - "dynamodb:Update*"
            - "dynamodb:PutItem"
            - "dynamodb:List*"
            - "dynamodb:DescribeReservedCapacity*"
            - "dynamodb:DescribeLimits"
            - "dynamodb:DescribeTimeToLive"

          # Allow auth server to use streams on main DynamoDB table
          -
            Effect: "Allow"
            Resource: !Join ["", [!GetAtt MainTable.Arn, "/stream/*"]]
            Action:
            - "dynamodb:DescribeStream"
            - "dynamodb:ListStream"
            - "dynamodb:GetRecords"
            - "dynamodb:GetShardIterator"

          # Allow auth server to control audit dynamo db table
          # and it's secondary indexes
          -
            Effect: "Allow"
            Resource: !GetAtt EventsTable.Arn
            Action:
            - "dynamodb:BatchGet*"
            - "dynamodb:DescribeStream"
            - "dynamodb:DescribeTable"
            - "dynamodb:Get*"
            - "dynamodb:Query"
            - "dynamodb:Scan"
            - "dynamodb:BatchWrite*"
            - "dynamodb:CreateTable"
            - "dynamodb:Delete*"
            - "dynamodb:Update*"
            - "dynamodb:PutItem"
            - "dynamodb:List*"
            - "dynamodb:DescribeReservedCapacity*"
            - "dynamodb:DescribeLimits"
            - "dynamodb:DescribeTimeToLive"

          -
            Effect: "Allow"
            Resource: !Join ["", [!GetAtt EventsTable.Arn, "/index/*"]]
            Action:
            - "dynamodb:Query"
            - "dynamodb:Scan"

          # Allow auth server to control locks dynamo db table
          -
            Effect: "Allow"
            Resource: !GetAtt LocksTable.Arn
            Action:
            - "dynamodb:BatchGet*"
            - "dynamodb:DescribeStream"
            - "dynamodb:DescribeTable"
            - "dynamodb:Get*"
            - "dynamodb:Query"
            - "dynamodb:Scan"
            - "dynamodb:BatchWrite*"
            - "dynamodb:CreateTable"
            - "dynamodb:Delete*"
            - "dynamodb:Update*"
            - "dynamodb:PutItem"
            - "dynamodb:List*"
            - "dynamodb:DescribeReservedCapacity*"
            - "dynamodb:DescribeLimits"
            - "dynamodb:DescribeTimeToLive"

          # Auth server is allowed to read and write from the bucket
          -
            Effect: "Allow"
            Resource: !GetAtt Bucket.Arn
            Action:
            - "s3:ListBucket"
            - "s3:ListBucketVersions"
            - "s3:ListBucketMultipartUploads"
            - "s3:AbortMultipartUpload"

          -
            Effect: "Allow"
            Resource: !Join ["/", [!GetAtt Bucket.Arn, "*"]]
            Action:
            - "s3:GetObject"
            - "s3:PutObject"
            - "s3:GetObjectVersion"

          # Allow to list hosted zone changes
          -
            Effect: "Allow"
            Resource: "*"
            Action:
            - "route53:ListHostedZones"
            - "route53:GetChange"

          # Allow auth server to modify record sets (for DNS-01 letsencrypt challenge)
          # DNS-01 is the most reliable challenge up to date, that's why we are using it
          -
            Effect: "Allow"
            Resource: !Join ["/", ["arn:aws:route53:::hostedzone", !Ref HostedZoneID]]
            Action:
            - "route53:ChangeResourceRecordSets"
      Roles:
      - {Ref: AuthRole}
  AuthInstanceProfile:
    Type: AWS::IAM::InstanceProfile
    Properties:
      Roles:
      - {Ref: AuthRole}

  ProxyRole:
    Type: AWS::IAM::Role
    Properties:
      AssumeRolePolicyDocument:
        Version: "2012-10-17"
        Statement:
          -
            Effect: "Allow"
            Principal:
              Service:
                - "ec2.amazonaws.com"
            Action:
              - "sts:AssumeRole"

  # Allows proxies to read tokens from SSM parameter store
  # And read certs from encrypted S3 bucket
  ProxyPolicies:
    Type: AWS::IAM::Policy
    Properties:
      PolicyName: !Join ["-", [!Ref ProxyRole, "ssm"]]
      PolicyDocument:
        Version: "2012-10-17"
        Statement:
          # Allow proxy to update SSM instance status
          -
            Effect: "Allow"
            Resource: !Join ["", ["arn:aws:ssm:", !Ref "AWS::Region", ":", !Ref "AWS::AccountId", ":instance/*" ]]
            Action:
            - "ssm:UpdateInstanceInformation"
          # Allow proxy to read tokens and CA from SSM parameter store
          -
            Effect: "Allow"
            Resource: !Join ["", ["arn:aws:ssm:", !Ref "AWS::Region", ":", !Ref "AWS::AccountId", ":parameter/teleport/", !Ref DomainName, "/tokens/proxy"]]
            Action:
            - "ssm:GetParameters"
            - "ssm:GetParametersByPath"
            - "ssm:GetParameter"

          # Allow proxy to read tokens and CA from SSM parameter store
          -
            Effect: "Allow"
            Resource: !Join ["", ["arn:aws:ssm:", !Ref "AWS::Region", ":", !Ref "AWS::AccountId", ":parameter/teleport/", !Ref DomainName, "/ca-pin-hash"]]
            Action:
            - "ssm:GetParameters"
            - "ssm:GetParametersByPath"
            - "ssm:GetParameter"

          # Allow auth server to read from S3 bucket
          -
            Effect: "Allow"
            Resource: !GetAtt Bucket.Arn
            Action:
            - "s3:ListBucket"
            - "s3:ListBucketVersions"
            - "s3:ListBucketMultipartUploads"
            - "s3:AbortMultipartUpload"

          -
            Effect: "Allow"
            Resource: !Join ["/", [!GetAtt Bucket.Arn, "*"]]
            Action:
            - "s3:GetObject"
            - "s3:GetObjectVersion"

      Roles:
      - {Ref: ProxyRole}
  ProxyInstanceProfile:
    Type: AWS::IAM::InstanceProfile
    Properties:
      Roles:
      - {Ref: ProxyRole}

  NodeRole:
    Type: AWS::IAM::Role
    Properties:
      AssumeRolePolicyDocument:
        Version: "2012-10-17"
        Statement:
          -
            Effect: "Allow"
            Principal:
              Service:
                - "ec2.amazonaws.com"
            Action:
              - "sts:AssumeRole"

  # Allows nodes to read SSM parameter store
  # join tokens
  NodePolicies:
    Type: AWS::IAM::Policy
    Properties:
      PolicyName: !Join ["-", [!Ref NodeRole, "ssm"]]
      PolicyDocument:
        Version: "2012-10-17"
        Statement:
          # Allow node to update SSM instance status
          -
            Effect: "Allow"
            Resource: !Join ["", ["arn:aws:ssm:", !Ref "AWS::Region", ":", !Ref "AWS::AccountId", ":instance/*" ]]
            Action:
            - "ssm:UpdateInstanceInformation"
          # Allow node to read tokens and CA from SSM parameter store
          -
            Effect: "Allow"
            Resource: !Join ["", ["arn:aws:ssm:", !Ref "AWS::Region", ":", !Ref "AWS::AccountId", ":parameter/teleport/", !Ref DomainName, "/tokens/node"]]
            Action:
            - "ssm:GetParameters"
            - "ssm:GetParametersByPath"
            - "ssm:GetParameter"

          # Allow node to read tokens and CA from SSM parameter store
          -
            Effect: "Allow"
            Resource: !Join ["", ["arn:aws:ssm:", !Ref "AWS::Region", ":", !Ref "AWS::AccountId", ":parameter/teleport/", !Ref DomainName, "/ca-pin-hash"]]
            Action:
            - "ssm:GetParameters"
            - "ssm:GetParametersByPath"
            - "ssm:GetParameter"

      Roles:
      - {Ref: NodeRole}
  NodeInstanceProfile:
    Type: AWS::IAM::InstanceProfile
    Properties:
      Roles:
      - {Ref: NodeRole}

  Key:
    Type: "AWS::KMS::Key"
    Properties:
      Description: "SSM Key used by Teleport"
      EnableKeyRotation: True
      KeyPolicy:
        Version: "2012-10-17"
        Id: "key-default-1"
        Statement:
          -
            Sid: "Allow administration of the key"
            Effect: "Allow"
            Principal:
              AWS: !Join ["", ["arn:aws:sts::", !Ref "AWS::AccountId", ":root"]]
            Action:
            - "kms:Create*"
            - "kms:Describe*"
            - "kms:Enable*"
            - "kms:List*"
            - "kms:Put*"
            - "kms:Update*"
            - "kms:Revoke*"
            - "kms:Disable*"
            - "kms:Get*"
            - "kms:Delete*"
            - "kms:ScheduleKeyDeletion"
            - "kms:CancelKeyDeletion"
            Resource: "*"

          -
            Sid: "Allow auth use of the key"
            Effect: "Allow"
            Principal:
              AWS: !GetAtt AuthRole.Arn
            Action:
              - "kms:Encrypt"
              - "kms:Decrypt"
              - "kms:ReEncrypt*"
              - "kms:GenerateDataKey*"
              - "kms:DescribeKey"
            Resource: "*"

          -
            Sid: "Allow proxy use of the key"
            Effect: "Allow"
            Principal:
              AWS: !GetAtt ProxyRole.Arn
            Action:
              - "kms:Decrypt"
              - "kms:DescribeKey"
            Resource: "*"

          -
            Sid: "Allow node use of the key"
            Effect: "Allow"
            Principal:
              AWS: !GetAtt NodeRole.Arn
            Action:
              - "kms:Decrypt"
              - "kms:DescribeKey"
            Resource: "*"


  # MainTable is a main dynamodb table
  # where teleport stores all relevant state
  MainTable:
    Type: AWS::DynamoDB::Table
    Properties:
      KeySchema:
      - {AttributeName: "HashKey", KeyType: "HASH"}
      - {AttributeName: "FullPath", KeyType: "RANGE"}

      ProvisionedThroughput: {ReadCapacityUnits: 20, WriteCapacityUnits: 20}
      AttributeDefinitions:
      - {AttributeName: "HashKey", AttributeType: "S"}
      - {AttributeName: "FullPath", AttributeType: "S"}

      TimeToLiveSpecification: {AttributeName: "Expires", Enabled: true}
      # Server side encrypt all the data for this table
      SSESpecification: {SSEEnabled: true}
      StreamSpecification:
        StreamViewType: NEW_IMAGE

  # LocksTable is a dynamodb table that is
  # used as a distributed lock between auth servers
  # trying to renew and manage letsencrypt certificate
  LocksTable:
    Type: AWS::DynamoDB::Table
    Properties:
      KeySchema:
      - {AttributeName: "Lock", KeyType: "HASH"}

      ProvisionedThroughput: {ReadCapacityUnits: 5, WriteCapacityUnits: 5}
      AttributeDefinitions:
      - {AttributeName: "Lock", AttributeType: "S"}

      TimeToLiveSpecification: {AttributeName: "Expires", Enabled: true}

  # EventsTable is a dynamodb table that is
  # used to store teleport audit log events
  EventsTable:
    Type: AWS::DynamoDB::Table
    Properties:
      KeySchema:
      - {AttributeName: "SessionID", KeyType: "HASH"}
      - {AttributeName: "EventIndex", KeyType: "RANGE"}

      ProvisionedThroughput: {ReadCapacityUnits: 20, WriteCapacityUnits: 20}
      AttributeDefinitions:
      - {AttributeName: "SessionID", AttributeType: "S"}
      - {AttributeName: "EventIndex", AttributeType: "N"}
      - {AttributeName: "CreatedAtDate", AttributeType: "S"}
      - {AttributeName: "CreatedAt", AttributeType: "N"}

      TimeToLiveSpecification: {AttributeName: "Expires", Enabled: true}

      GlobalSecondaryIndexes:
      - IndexName: "timesearchV2"
        KeySchema:
        - AttributeName: "CreatedAtDate"
          KeyType: "HASH"
        - AttributeName: "CreatedAt"
          KeyType: "RANGE"
        Projection:
          ProjectionType: "ALL"
        ProvisionedThroughput:
          ReadCapacityUnits: 20
          WriteCapacityUnits: 20

  # Bucket is used to publish letsencrypt certs
  # and store recorded SSH sessions
  Bucket:
    Type: AWS::S3::Bucket
    Metadata:
      cfn_nag:
        rules_to_suppress:
          - id: W35
            reason: "We don't need access logging configured here."
    # Cloudformation can't delete non-empty bucket
    DeletionPolicy: Retain
    Properties:
      VersioningConfiguration: {Status: Enabled}
      BucketEncryption:
        ServerSideEncryptionConfiguration:
        - ServerSideEncryptionByDefault: {SSEAlgorithm: AES256}

Outputs:
  S3BucketID:
    Description: The ID of the created S3 bucket
    Value:
      Ref: Bucket
    Export:
      Name: S3BucketID<|MERGE_RESOLUTION|>--- conflicted
+++ resolved
@@ -97,26 +97,6 @@
     t2.xlarge: {Arch: HVM64}
 
   AWSRegionArch2AMI:
-<<<<<<< HEAD
-    # All AMIs from AWS - gravitational-teleport-ami-ent-11.1.4
-    eu-north-1: {HVM64: ami-05ff5c0be3d4b8da4}
-    ap-south-1: {HVM64 : ami-0ca8a925316c6f5c8}
-    eu-west-1: {HVM64 : ami-02a41bdc6c740c830}
-    eu-west-2: {HVM64 : ami-02d80484571f770f6}
-    eu-west-3: {HVM64: ami-087bdce4ab6a2964d}
-    ap-northeast-1: {HVM64 : ami-08bf75df705ed65db}
-    ap-northeast-2: {HVM64 : ami-0a37a406a3c1eb252}
-    ap-northeast-3: {HVM64: ami-0a36f2dfdca83ea7d}
-    sa-east-1: {HVM64 : ami-023af9b72419b90fd}
-    ca-central-1: {HVM64 : ami-055f868a84c5736d9}
-    ap-southeast-1: {HVM64 : ami-0fca33e38f4ac7ae7}
-    ap-southeast-2: {HVM64 : ami-0aeafc0f11312bb43}
-    eu-central-1: {HVM64 : ami-0b4d9502005714b6b}
-    us-east-1: {HVM64 : ami-02c69b1774e4312af}
-    us-east-2: {HVM64 : ami-09969654cd0ba34d1}
-    us-west-1: {HVM64 : ami-03afa01ff5b0f726a}
-    us-west-2: {HVM64 : ami-0b99dee872ac682fe}
-=======
     # All AMIs from AWS - gravitational-teleport-ami-ent-11.2.0
     eu-north-1: {HVM64: ami-05ff5c0be3d4b8da4}
     ap-south-1: {HVM64 : ami-003430398f4585f53}
@@ -135,7 +115,6 @@
     us-east-2: {HVM64 : ami-0fd7cc2e57802db2c}
     us-west-1: {HVM64 : ami-0228118645a5816b9}
     us-west-2: {HVM64 : ami-068bc3a197a03f93f}
->>>>>>> af251b47
 
 Resources:
 # Auth server setup
