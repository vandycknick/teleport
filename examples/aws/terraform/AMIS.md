--- conflicted
+++ resolved
@@ -6,25 +6,6 @@
 ### OSS
 
 ```
-<<<<<<< HEAD
-# eu-north-1 v11.1.4 OSS: ami-0ed545af0be3f845d
-# ap-south-1 v11.1.4 OSS: ami-0a921ccbe6fb6ca7e
-# eu-west-1 v11.1.4 OSS: ami-0c174709a9656889b
-# eu-west-2 v11.1.4 OSS: ami-0ec54efcc61d8a3f9
-# eu-west-3 v11.1.4 OSS: ami-0977c39246ea00c46
-# ap-northeast-1 v11.1.4 OSS: ami-00777cf62e0501717
-# ap-northeast-2 v11.1.4 OSS: ami-0232235ceda60ca19
-# ap-northeast-3 v11.1.4 OSS: ami-0ef637e720b8b2414
-# sa-east-1 v11.1.4 OSS: ami-0ca54da031b122ed3
-# ca-central-1 v11.1.4 OSS: ami-0d519c1297a9fe1aa
-# ap-southeast-1 v11.1.4 OSS: ami-0ca4d4e51571ec9e6
-# ap-southeast-2 v11.1.4 OSS: ami-0cbd3ec1b8c54a45c
-# eu-central-1 v11.1.4 OSS: ami-085dcab623b43f2c4
-# us-east-1 v11.1.4 OSS: ami-0cd8bc8667f6a9b74
-# us-east-2 v11.1.4 OSS: ami-070ab9b8524cf489c
-# us-west-1 v11.1.4 OSS: ami-079ac82819875f779
-# us-west-2 v11.1.4 OSS: ami-035785c39f4ff3a0a
-=======
 # eu-north-1 v11.2.0 OSS: ami-051bbd8795723e416
 # ap-south-1 v11.2.0 OSS: ami-007302c624f10235d
 # eu-west-1 v11.2.0 OSS: ami-0ddbb8806933879e4
@@ -42,31 +23,11 @@
 # us-east-2 v11.2.0 OSS: ami-0a287d66427520ec0
 # us-west-1 v11.2.0 OSS: ami-06ba11bf9cf52f631
 # us-west-2 v11.2.0 OSS: ami-0c34cdec72e96021f
->>>>>>> af251b47
 ```
 
 ### Enterprise
 
 ```
-<<<<<<< HEAD
-# eu-north-1 v11.1.4 Enterprise: ami-089fd7e4525d8cbad
-# ap-south-1 v11.1.4 Enterprise: ami-0ca8a925316c6f5c8
-# eu-west-1 v11.1.4 Enterprise: ami-02a41bdc6c740c830
-# eu-west-2 v11.1.4 Enterprise: ami-02d80484571f770f6
-# eu-west-3 v11.1.4 Enterprise: ami-003b4329a6fbe5d6f
-# ap-northeast-1 v11.1.4 Enterprise: ami-08bf75df705ed65db
-# ap-northeast-2 v11.1.4 Enterprise: ami-0a37a406a3c1eb252
-# ap-northeast-3 v11.1.4 Enterprise: ami-09b9fc464e362f87c
-# sa-east-1 v11.1.4 Enterprise: ami-023af9b72419b90fd
-# ca-central-1 v11.1.4 Enterprise: ami-055f868a84c5736d9
-# ap-southeast-1 v11.1.4 Enterprise: ami-0fca33e38f4ac7ae7
-# ap-southeast-2 v11.1.4 Enterprise: ami-0aeafc0f11312bb43
-# eu-central-1 v11.1.4 Enterprise: ami-0b4d9502005714b6b
-# us-east-1 v11.1.4 Enterprise: ami-02c69b1774e4312af
-# us-east-2 v11.1.4 Enterprise: ami-09969654cd0ba34d1
-# us-west-1 v11.1.4 Enterprise: ami-03afa01ff5b0f726a
-# us-west-2 v11.1.4 Enterprise: ami-0b99dee872ac682fe
-=======
 # eu-north-1 v11.2.0 Enterprise: ami-029fa20f4a6af4a4d
 # ap-south-1 v11.2.0 Enterprise: ami-003430398f4585f53
 # eu-west-1 v11.2.0 Enterprise: ami-08d8f3ac20c7752ed
@@ -84,31 +45,11 @@
 # us-east-2 v11.2.0 Enterprise: ami-0fd7cc2e57802db2c
 # us-west-1 v11.2.0 Enterprise: ami-0228118645a5816b9
 # us-west-2 v11.2.0 Enterprise: ami-068bc3a197a03f93f
->>>>>>> af251b47
 ```
 
 ### Enterprise FIPS
 
 ```
-<<<<<<< HEAD
-# eu-north-1 v11.1.4 Enterprise FIPS: ami-01e39ee04b064f4ce
-# ap-south-1 v11.1.4 Enterprise FIPS: ami-035e91d0f8ad1910d
-# eu-west-1 v11.1.4 Enterprise FIPS: ami-01d2b066fefea1d22
-# eu-west-2 v11.1.4 Enterprise FIPS: ami-0ae2b91b073d375ce
-# eu-west-3 v11.1.4 Enterprise FIPS: ami-0f4e0d0cb11207167
-# ap-northeast-1 v11.1.4 Enterprise FIPS: ami-0bc0c20467518f7a7
-# ap-northeast-2 v11.1.4 Enterprise FIPS: ami-07624b3b8e91f5699
-# ap-northeast-3 v11.1.4 Enterprise FIPS: ami-09b9523d7b0361421
-# sa-east-1 v11.1.4 Enterprise FIPS: ami-0acc773aa43c5b707
-# ca-central-1 v11.1.4 Enterprise FIPS: ami-07f44b0cdfb47df43
-# ap-southeast-1 v11.1.4 Enterprise FIPS: ami-04d92e893f78cb8f5
-# ap-southeast-2 v11.1.4 Enterprise FIPS: ami-093c9dc662ad31768
-# eu-central-1 v11.1.4 Enterprise FIPS: ami-0d3f0e0dfa8c4df32
-# us-east-1 v11.1.4 Enterprise FIPS: ami-07f3716e939b43354
-# us-east-2 v11.1.4 Enterprise FIPS: ami-04bbe4a9b0cf85486
-# us-west-1 v11.1.4 Enterprise FIPS: ami-0199b912df46da2dd
-# us-west-2 v11.1.4 Enterprise FIPS: ami-0c8b06f1d24f646a1
-=======
 # eu-north-1 v11.2.0 Enterprise FIPS: ami-07f64925e81d98318
 # ap-south-1 v11.2.0 Enterprise FIPS: ami-0c3930a20d057033d
 # eu-west-1 v11.2.0 Enterprise FIPS: ami-0cda0dccc92d19fb4
@@ -126,5 +67,4 @@
 # us-east-2 v11.2.0 Enterprise FIPS: ami-02c479c61bf907b33
 # us-west-1 v11.2.0 Enterprise FIPS: ami-0bc94723ea0f5b356
 # us-west-2 v11.2.0 Enterprise FIPS: ami-08702f790fa52f762
->>>>>>> af251b47
 ```