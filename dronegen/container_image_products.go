// Copyright 2021 Gravitational, Inc
//
// Licensed under the Apache License, Version 2.0 (the "License");
// you may not use this file except in compliance with the License.
// You may obtain a copy of the License at
//
//      http://www.apache.org/licenses/LICENSE-2.0
//
// Unless required by applicable law or agreed to in writing, software
// distributed under the License is distributed on an "AS IS" BASIS,
// WITHOUT WARRANTIES OR CONDITIONS OF ANY KIND, either express or implied.
// See the License for the specific language governing permissions and
// limitations under the License.

package main

import (
	"fmt"
	"path"
	"regexp"

	"golang.org/x/exp/maps"
)

// Describes a Gravitational "product", where a "product" is a piece of software
// that we provide to our customers via container repositories.
type Product struct {
	Name                         string
	DockerfilePath               string
	WorkingDirectory             string                                          // Working directory to use for "docker build".
	DockerfileTarget             string                                          // Optional. Defines a dockerfile target to stop at on build.
	SupportedArchs               []string                                        // ISAs that the builder should produce
	SetupSteps                   []step                                          // Product-specific, arch agnostic steps that must be ran before building an image.
	ArchSetupSteps               map[string][]step                               // Product and arch specific steps that must be ran before building an image. If commands are empty then they are treated as dependent steps.
	DockerfileArgBuilder         func(arch string) []string                      // Generator that returns "docker build --arg" strings
	ImageBuilder                 func(repo *ContainerRepo, tag *ImageTag) *Image // Generator that returns an Image struct that defines what "docker build" should produce
	MinimumSupportedMajorVersion string                                          // Semver of the minimum major version that the product can be built for. For example, for Teleport Lab, this would be "v10".
}

func NewTeleportProduct(isEnterprise, isFips bool, version *ReleaseVersion) *Product {
	workingDirectory := "/go/build"
	name := "teleport"
	dockerfileTarget := "teleport"
	supportedArches := []string{"amd64"}

	if isEnterprise {
		name += "-ent"
	}
	if isFips {
		dockerfileTarget += "-fips"
		name += "-fips"
	} else {
		supportedArches = append(supportedArches, "arm", "arm64")
	}

	setupSteps, dockerfilePath, downloadProfileName := getTeleportSetupSteps(name, workingDirectory, version.ShellVersion)
	archSetupSteps, debPaths := getTeleportArchsSetupSteps(supportedArches, workingDirectory, downloadProfileName, version, isEnterprise, isFips)

	return &Product{
		Name:             name,
		DockerfilePath:   dockerfilePath,
		WorkingDirectory: workingDirectory,
		DockerfileTarget: dockerfileTarget,
		SupportedArchs:   supportedArches,
		SetupSteps:       setupSteps,
		ArchSetupSteps:   archSetupSteps,
		DockerfileArgBuilder: func(arch string) []string {
			return []string{
				fmt.Sprintf("DEB_PATH=%s", debPaths[arch]),
			}
		},
		ImageBuilder: func(repo *ContainerRepo, tag *ImageTag) *Image {
			imageProductName := "teleport"
			if isEnterprise {
				imageProductName += "-ent"
			}

			if isFips {
				tag.AppendString("fips")
			}

			return &Image{
				Repo: repo,
				Name: imageProductName,
				Tag:  tag,
			}
		},
		// While technically this goes back much further, this is as far back as changes will be backported.
		MinimumSupportedMajorVersion: "v9",
	}
}

func NewTeleportOperatorProduct(cloneDirectory string) *Product {
	name := "teleport-operator"
	return &Product{
		Name:             name,
		DockerfilePath:   path.Join(cloneDirectory, "operator", "Dockerfile"),
		WorkingDirectory: cloneDirectory,
		SupportedArchs:   []string{"amd64", "arm", "arm64"},
		ImageBuilder: func(repo *ContainerRepo, tag *ImageTag) *Image {
			return &Image{
				Repo: repo,
				Name: name,
				Tag:  tag,
			}
		},
		DockerfileArgBuilder: func(arch string) []string {
			buildboxName := fmt.Sprintf("%s/gravitational/teleport-buildbox", ProductionRegistry)
			compilerName := ""
			switch arch {
			case "x86_64", "amd64":
				compilerName = "x86_64-linux-gnu-gcc"
			case "i686", "i386":
				compilerName = "i686-linux-gnu-gcc"
			case "arm64", "aarch64":
				buildboxName += "-arm"
				compilerName = "aarch64-linux-gnu-gcc"
			// We may want to add additional arm ISAs in the future to support devices without hardware FPUs
			case "armhf":
			case "arm":
				buildboxName += "-arm"
				compilerName = "arm-linux-gnueabihf-gcc"
			}

<<<<<<< HEAD
			buildboxName += ":teleport13"
=======
			buildboxName = fmt.Sprintf("%s:teleport%d", buildboxName, branchMajorVersion)
>>>>>>> 9262f956

			return []string{
				fmt.Sprintf("BUILDBOX=%s", buildboxName),
				fmt.Sprintf("COMPILER_NAME=%s", compilerName),
			}
		},
		MinimumSupportedMajorVersion: "v10",
	}
}

// Builds all the steps required to prepare the pipeline for building Teleport images.
// Returns the setup steps, the path to the downloaded Teleport dockerfile, and the name of the
// AWS profile that can be used to download artifacts from S3.
func getTeleportSetupSteps(productName, workingPath, checkoutRef string) ([]step, string, string) {
	assumeS3DownloadRoleStep, profileName := assumeS3DownloadRoleStep(productName)
	downloadDockerfileStep, dockerfilePath := downloadTeleportDockerfileStep(productName, workingPath, checkoutRef)
	// Additional setup steps in the future should go here

	return []step{assumeS3DownloadRoleStep, downloadDockerfileStep}, dockerfilePath, profileName
}

// Generates steps that download a deb for each supported arch to the working directory.
// Returns maps keyed by the supported arches, with the generated setup steps and deb paths.
func getTeleportArchsSetupSteps(supportedArchs []string, workingDirectory, profile string, version *ReleaseVersion,
	isEnterprise, isFips bool) (map[string][]step, map[string]string) {

	archSetupSteps := make(map[string][]step, len(supportedArchs))
	debPaths := make(map[string]string, len(supportedArchs))

	for _, supportedArch := range supportedArchs {
		archSetupStep, debPath := getTeleportArchSetupStep(supportedArch, workingDirectory, profile, version, isEnterprise, isFips)
		archSetupSteps[supportedArch] = []step{archSetupStep}
		debPaths[supportedArch] = debPath
	}

	return archSetupSteps, debPaths
}

// Generates steps that download a deb for each supported arch to the working directory.
// Returns the generated step, and the path to the downloaded deb.
func getTeleportArchSetupStep(arch, workingDirectory, profile string, version *ReleaseVersion, isEnterprise, isFips bool) (step, string) {
	shellDebName := buildTeleportDebName(version, arch, isEnterprise, isFips, false)
	humanDebName := buildTeleportDebName(version, arch, isEnterprise, isFips, true)
	commands := generateDownloadCommandsForArch(shellDebName, version.GetFullSemver().GetSemverValue(), workingDirectory, profile)

	downloadStep := step{
		Name:  fmt.Sprintf("Download %q artifacts from S3", humanDebName),
		Image: "amazon/aws-cli",
		Environment: map[string]value{
			"AWS_REGION":    {raw: "us-west-2"},
			"AWS_S3_BUCKET": {fromSecret: "AWS_S3_BUCKET"},
			"AWS_PROFILE":   {raw: profile},
		},
		Commands: commands,
		Volumes:  []volumeRef{volumeRefAwsConfig},
	}

	return downloadStep, shellDebName
}

// Generates the commands to download `debName` from s3 to `workingDirectory`.
// Returns the commands as well as the path where the deb will be downloaded to.
func generateDownloadCommandsForArch(debName, trimmedTag, workingDirectory, profile string) []string {
	bucketPath := fmt.Sprintf("s3://$AWS_S3_BUCKET/teleport/tag/%s/", trimmedTag)
	checkCommands := []string{
		"SUCCESS=true",
		fmt.Sprintf("aws s3 ls %s | tr -s ' ' | cut -d' ' -f 4 | grep -x %s || SUCCESS=false", bucketPath, debName),
	}
	successCommand := "[ \"$SUCCESS\" = \"true\" ]"

	remotePath := fmt.Sprintf("%s%s", bucketPath, debName)
	downloadPath := path.Join(workingDirectory, debName)

	commands := make([]string, 0)
	// Wait up to an hour for debs to be build and published to s3 by other pipelines
	commands = append(commands, wrapCommandsInTimeout(checkCommands, successCommand, 60*60, 60)...)
	commands = append(commands, fmt.Sprintf("mkdir -pv %q", workingDirectory))
	commands = append(commands, fmt.Sprintf("aws s3 cp %s %s", remotePath, downloadPath))

	return commands
}

// Returns either a human-readable or shell-evaluable Teleport deb name.
func buildTeleportDebName(version *ReleaseVersion, arch string, isEnterprise, isFips, humanReadable bool) string {
	var versionString string
	if humanReadable {
		versionString = fmt.Sprintf("%s-tag", version.MajorVersion)
	} else {
		versionString = version.GetFullSemver().GetSemverValue()
	}

	debName := "teleport"
	if isEnterprise {
		debName = fmt.Sprintf("%s-ent", debName)
	}
	debName = fmt.Sprintf("%s_%s", debName, versionString)
	if isFips {
		debName = fmt.Sprintf("%s-fips", debName)
	}
	debName = fmt.Sprintf("%s_%s.deb", debName, arch)

	return debName
}

// Creates a shell loop with a timeout
// commands: commands to run in a loop
// successCommand: should evaluate to shell true (i.e. `[ true ]`) when the loop has succeeded
// timeoutSeconds: how long in seconds to wait before the loop fails
// sleepTimeSeconds: how long to wait after every iteration before running again
func wrapCommandsInTimeout(commands []string, successCommand string, timeoutSeconds int, sleepTimeSeconds int) []string {
	setupCommands := []string{
		fmt.Sprintf("END_TIME=$(( $(date +%%s) + %d ))", timeoutSeconds),
		"TIMED_OUT=true",
		"while [ $(date +%s) -lt $${END_TIME?} ]; do",
	}

	finalizeCommands := []string{
		// Evaluate the condition
		fmt.Sprintf("%s && TIMED_OUT=false && break;", successCommand),
		// Sleep if not met
		fmt.Sprintf("echo 'Condition not met yet, waiting another %d seconds...'", sleepTimeSeconds),
		fmt.Sprintf("sleep %d", sleepTimeSeconds),
		"done",
		// Conditionally log timeout failure and exit
		fmt.Sprintf("[ $${TIMED_OUT?} = true ] && echo 'Timed out while waiting for condition: %s' && exit 1", successCommand),
	}

	loopCommands := make([]string, 0)
	loopCommands = append(loopCommands, setupCommands...)
	loopCommands = append(loopCommands, commands...)
	loopCommands = append(loopCommands, finalizeCommands...)

	return loopCommands
}

// Generates a step that downloads the Teleport Dockerfile
// Returns the generated step and the path to the downloaded Dockerfile
func downloadTeleportDockerfileStep(productName, workingPath, checkoutRef string) (step, string) {
	clonePath := "/tmp/repo"
	// Enterprise and fips specific dockerfiles should be configured here in the future if needed
	repoRelativeDockerfilePath := path.Join("build.assets", "charts", "Dockerfile")
	destinationDockerfilePath := path.Join(workingPath, fmt.Sprintf("Dockerfile-%s", productName))

	// Note that this specific method of retrieving the Dockerfile is used because Drone has
	// access to a SSH private key for GitHub, but not an API token.
	// If a simple `curl https://raw.githubusercontent.com/...` is used here it will fail on private
	// repos that require authentication. The existence of the private key handles all of this for us.

	return step{
		Name:  fmt.Sprintf("Download Teleport Dockerfile to %q for %s", destinationDockerfilePath, productName),
		Image: "alpine/git:latest",
		Commands: append(
			cloneRepoCommands(clonePath, checkoutRef),
			[]string{
				fmt.Sprintf("mkdir -pv $(dirname %q)", destinationDockerfilePath),
				fmt.Sprintf("cp %q %q", path.Join(clonePath, repoRelativeDockerfilePath), destinationDockerfilePath),
			}...),
	}, destinationDockerfilePath
}

func assumeS3DownloadRoleStep(productName string) (step, string) {
	profileName := fmt.Sprintf("s3-download-%s", productName)
	return kubernetesAssumeAwsRoleStep(kubernetesRoleSettings{
		awsRoleSettings: awsRoleSettings{
			awsAccessKeyID:     value{fromSecret: "AWS_ACCESS_KEY_ID"},
			awsSecretAccessKey: value{fromSecret: "AWS_SECRET_ACCESS_KEY"},
			role:               value{fromSecret: "AWS_ROLE"},
		},
		configVolume: volumeRefAwsConfig,
		profile:      profileName,
		name:         fmt.Sprintf("Assume S3 Download AWS Role for %s", productName),
		append:       true,
	}), profileName
}

func (p *Product) getBaseImage(arch string, version *ReleaseVersion, containerRepo *ContainerRepo) *Image {
	return p.ImageBuilder(
		containerRepo,
		&ImageTag{
			ShellBaseValue:   version.GetFullSemver().GetSemverValue(),
			DisplayBaseValue: version.MajorVersion,
			Arch:             arch,
			IsForFullSemver:  true,
		},
	)
}

func (p *Product) GetLocalRegistryImage(arch string, version *ReleaseVersion) *Image {
	return p.getBaseImage(arch, version, GetLocalContainerRepo())
}

func (p *Product) GetStagingRegistryImage(arch string, version *ReleaseVersion, stagingRepo *ContainerRepo) *Image {
	return p.getBaseImage(arch, version, stagingRepo)
}

func (p *Product) buildSteps(version *ReleaseVersion, parentStepNames []string, flags *TriggerFlags) []step {
	steps := make([]step, 0)

	// Get the container repos images will be pushed to
	stagingRepo := GetStagingContainerRepo(flags.UseUniqueStagingTag)
	publicEcrPullRegistry := GetPublicEcrPullRegistry()
	productionRepos := GetProductionContainerRepos()

	// Collect the name of the steps that are required before build/retrieval
	productSetupStepNames := make([]string, 0)
	if flags.ShouldBuildNewImages {
		for _, setupStep := range p.SetupSteps {
			// Wait for the parent steps before starting on the product setup steps
			setupStep.DependsOn = append(setupStep.DependsOn, parentStepNames...)
			steps = append(steps, setupStep)
			productSetupStepNames = append(productSetupStepNames, setupStep.Name)
		}
	}
	if len(productSetupStepNames) == 0 {
		// Cover the case where there are no product setup steps
		productSetupStepNames = parentStepNames
	}

	archBuildStepDetails := make([]*buildStepOutput, 0, len(p.SupportedArchs))

	// Add image build/retrieval steps
	for _, supportedArch := range p.SupportedArchs {
		// Include steps for building images from scratch
		if flags.ShouldBuildNewImages {
			archBuildStep, archBuildStepDetail := p.createBuildStep(supportedArch, version, publicEcrPullRegistry)

			// Collect the name of steps that are required before build, taking into account arch-specific steps
			setupStepNames := make([]string, 0)
			for _, archSetupStep := range p.ArchSetupSteps[supportedArch] {
				archSetupStep.DependsOn = append(archSetupStep.DependsOn, productSetupStepNames...)
				steps = append(steps, archSetupStep)
				setupStepNames = append(setupStepNames, archSetupStep.Name)
			}
			if len(setupStepNames) == 0 {
				// Cover the case where there are no arch specific steps
				setupStepNames = productSetupStepNames
			}

			archBuildStep.DependsOn = append(archBuildStep.DependsOn, setupStepNames...)

			steps = append(steps, archBuildStep)
			archBuildStepDetails = append(archBuildStepDetails, archBuildStepDetail)
		} else {
			stagingImage := p.GetStagingRegistryImage(supportedArch, version, stagingRepo)
			pullStagingImageStep, locallyPushedImage := stagingRepo.pullPushStep(stagingImage, productSetupStepNames)
			steps = append(steps, pullStagingImageStep)

			// Generate build details that point to the pulled staging images
			archBuildStepDetails = append(archBuildStepDetails, &buildStepOutput{
				StepName:   pullStagingImageStep.Name,
				BuiltImage: locallyPushedImage,
				Version:    version,
				Product:    p,
			})
		}
	}

	// Add publish steps
	for _, containerRepo := range getReposToPublishTo(productionRepos, stagingRepo, flags) {
		buildSteps := containerRepo.buildSteps(archBuildStepDetails, flags)

		// Add repo setup step dependency to the build steps
		setupStepNames := getStepNames(containerRepo.SetupSteps)
		for _, buildStep := range buildSteps {
			buildStep.DependsOn = append(buildStep.DependsOn, setupStepNames...)
		}

		steps = append(steps, buildSteps...)
	}

	return steps
}

func getReposToPublishTo(productionRepos []*ContainerRepo, stagingRepo *ContainerRepo, flags *TriggerFlags) []*ContainerRepo {
	stagingRepos := []*ContainerRepo{stagingRepo}

	if flags.ShouldAffectProductionImages {
		if !flags.ShouldBuildNewImages {
			// In this case the images will be pulled from staging and therefor should not be re-published
			// to staging
			return productionRepos
		}

		return append(stagingRepos, productionRepos...)
	}

	return stagingRepos
}

func (p *Product) GetBuildStepName(arch string, version *ReleaseVersion) string {
	localImageName := p.GetLocalRegistryImage(arch, version)
	return fmt.Sprintf("Build %s image %q", p.Name, localImageName.GetDisplayName())
}

func cleanBuilderName(builderName string) string {
	var invalidBuildxCharExpression = regexp.MustCompile(`[^a-zA-Z0-9._-]+`)
	return invalidBuildxCharExpression.ReplaceAllString(builderName, "-")
}

func (p *Product) createBuildStep(arch string, version *ReleaseVersion, publicEcrPullRegistry *ContainerRepo) (step, *buildStepOutput) {
	localRegistryImage := p.GetLocalRegistryImage(arch, version)
	builderName := cleanBuilderName(fmt.Sprintf("%s-builder", localRegistryImage.GetDisplayName()))

	buildxConfigFileDir := path.Join("/tmp", builderName)
	buildxConfigFilePath := path.Join(buildxConfigFileDir, "buildkitd.toml")

	buildxCreateCommand := "docker buildx create"
	buildxCreateCommand += fmt.Sprintf(" --driver %q", "docker-container")
	// This is set so that buildx can reach the local registry
	buildxCreateCommand += fmt.Sprintf(" --driver-opt %q", "network=host")
	buildxCreateCommand += fmt.Sprintf(" --name %q", builderName)
	buildxCreateCommand += fmt.Sprintf(" --config %q", buildxConfigFilePath)

	buildCommand := "docker buildx build"
	buildCommand += " --push"
	buildCommand += fmt.Sprintf(" --builder %q", builderName)
	if p.DockerfileTarget != "" {
		buildCommand += fmt.Sprintf(" --target %q", p.DockerfileTarget)
	}
	buildCommand += fmt.Sprintf(" --platform %q", "linux/"+arch)
	buildCommand += fmt.Sprintf(" --tag %s", localRegistryImage.GetShellName())
	buildCommand += fmt.Sprintf(" --file %q", p.DockerfilePath)
	if p.DockerfileArgBuilder != nil {
		for _, buildArg := range p.DockerfileArgBuilder(arch) {
			buildCommand += fmt.Sprintf(" --build-arg %s", buildArg)
		}
	}
	buildCommand += " " + p.WorkingDirectory

	// This is important to prevent pull rate limiting. See `GetPublicEcrPullRegistry` doc comment
	// for details.
	authenticatedBuildCommands := publicEcrPullRegistry.buildCommandsWithLogin([]string{buildCommand})

	commands := []string{
		"docker run --privileged --rm tonistiigi/binfmt --install all",
		fmt.Sprintf("mkdir -pv %q && cd %q", p.WorkingDirectory, p.WorkingDirectory),
		fmt.Sprintf("mkdir -pv %q", buildxConfigFileDir),
		fmt.Sprintf("echo '[registry.%q]' > %q", LocalRegistrySocket, buildxConfigFilePath),
		fmt.Sprintf("echo '  http = true' >> %q", buildxConfigFilePath),
		buildxCreateCommand,
	}
	commands = append(commands, authenticatedBuildCommands...)
	commands = append(commands,
		fmt.Sprintf("docker buildx rm %q", builderName),
		fmt.Sprintf("rm -rf %q", buildxConfigFileDir),
	)

	envVars := maps.Clone(publicEcrPullRegistry.EnvironmentVars)
	envVars["DOCKER_BUILDKIT"] = value{
		raw: "1",
	}

	step := step{
		Name:        p.GetBuildStepName(arch, version),
		Image:       "docker",
		Volumes:     dockerVolumeRefs(volumeRefAwsConfig),
		Environment: envVars,
		Commands:    commands,
		DependsOn:   getStepNames(publicEcrPullRegistry.SetupSteps),
	}

	return step, &buildStepOutput{
		StepName:   step.Name,
		BuiltImage: localRegistryImage,
		Version:    version,
		Product:    p,
	}
}<|MERGE_RESOLUTION|>--- conflicted
+++ resolved
@@ -122,11 +122,7 @@
 				compilerName = "arm-linux-gnueabihf-gcc"
 			}
 
-<<<<<<< HEAD
-			buildboxName += ":teleport13"
-=======
 			buildboxName = fmt.Sprintf("%s:teleport%d", buildboxName, branchMajorVersion)
->>>>>>> 9262f956
 
 			return []string{
 				fmt.Sprintf("BUILDBOX=%s", buildboxName),
