<ScopedBlock scope={["oss"]}>
<Tabs>
    <TabItem label="Debian/Ubuntu (DEB)">
        ```code
        # Download Teleport's PGP public key
        $ sudo curl https://apt.releases.teleport.dev/gpg \
          -o /usr/share/keyrings/teleport-archive-keyring.asc
        # Source variables about OS version
        $ source /etc/os-release
        # Add the Teleport APT repository for v(=teleport.major_version=). You'll need to update this
        # file for each major release of Teleport.
        # Note: if using a fork of Debian or Ubuntu you may need to use '$ID_LIKE'
        # and the codename your distro was forked from instead of '$ID' and '$VERSION_CODENAME'.
        # Supported versions are listed here: https://github.com/gravitational/teleport/blob/master/build.assets/tooling/cmd/build-os-package-repos/runners.go#L42-L67
        $ echo "deb [signed-by=/usr/share/keyrings/teleport-archive-keyring.asc] \
          https://apt.releases.teleport.dev/${ID?} ${VERSION_CODENAME?} stable/v(=teleport.major_version=)" \
        | sudo tee /etc/apt/sources.list.d/teleport.list > /dev/null

        $ sudo apt-get update
        $ sudo apt-get install teleport
        ```
    </TabItem>
    <TabItem label="Amazon Linux 2/RHEL (RPM)">
        ```code
        # Source variables about OS version
        $ source /etc/os-release
        # Add the Teleport YUM repository for v(=teleport.major_version=). You'll need to update this
        # file for each major release of Teleport.
        # Note: if using a fork of RHEL/CentOS or Amazon Linux you may need to use '$ID_LIKE'
        # and the codename your distro was forked from instead of '$ID'
        # Supported versions are listed here: https://github.com/gravitational/teleport/blob/master/build.assets/tooling/cmd/build-os-package-repos/runners.go#L133-L153
        $ sudo yum-config-manager --add-repo $(rpm --eval "https://yum.releases.teleport.dev/$ID/$VERSION_ID/Teleport/%{_arch}/stable/v(=teleport.major_version=)/teleport.repo")
        $ sudo yum install teleport
<<<<<<< HEAD

        # Tip: Add /usr/local/bin to path used by sudo (so 'sudo tctl users add' will work as per the docs)
        # echo "Defaults    secure_path = /sbin:/bin:/usr/sbin:/usr/bin:/usr/local/bin" > /etc/sudoers.d/secure_path
        #
        # Optional:  Using DNF on newer distributions
        # $ sudo dnf config-manager --add-repo https://rpm.releases.teleport.dev/teleport.repo
        # $ sudo dnf install teleport
=======
>>>>>>> c6fe8e0a
        ```
    </TabItem>

    <TabItem label="Tarball">
        ```code
        $ curl https://get.gravitational.com/teleport-v(=teleport.version=)-linux-amd64-bin.tar.gz.sha256
        # <checksum> <filename>
        $ curl -O https://get.gravitational.com/teleport-v(=teleport.version=)-linux-amd64-bin.tar.gz
        $ shasum -a 256 teleport-v(=teleport.version=)-linux-amd64-bin.tar.gz
        # Verify that the checksums match
        $ tar -xzf teleport-v(=teleport.version=)-linux-amd64-bin.tar.gz
        $ cd teleport
        $ sudo ./install
        ```
    </TabItem>

    <TabItem label="ARMv7 (32-bit)">
        ```code
        $ curl https://get.gravitational.com/teleport-v(=teleport.version=)-linux-arm-bin.tar.gz.sha256
        # <checksum> <filename>
        $ curl -O https://get.gravitational.com/teleport-v(=teleport.version=)-linux-arm-bin.tar.gz
        $ shasum -a 256 teleport-v(=teleport.version=)-linux-arm-bin.tar.gz
        # Verify that the checksums match
        $ tar -xzf teleport-v(=teleport.version=)-linux-arm-bin.tar.gz
        $ cd teleport
        $ sudo ./install
        ```
  </TabItem>

  <TabItem label="ARM64/ARMv8 (64-bit)">
        ```code
        $ curl https://get.gravitational.com/teleport-v(=teleport.version=)-linux-arm64-bin.tar.gz.sha256
        # <checksum> <filename>
        $ curl -O https://get.gravitational.com/teleport-v(=teleport.version=)-linux-arm64-bin.tar.gz
        $ shasum -a 256 teleport-v(=teleport.version=)-linux-arm64-bin.tar.gz
        # Verify that the checksums match
        $ tar -xzf teleport-v(=teleport.version=)-linux-arm64-bin.tar.gz
        $ cd teleport
        $ sudo ./install
        ```
  </TabItem>

  <TabItem label="Debian/Ubuntu Legacy (DEB)">
        ```code
        # Using this APT repo may result in breaking upgrades upon "apt upgrade" as all major versions will be
        # published under the same component. We recommend following the instructions in the
        # "Debian/Ubuntu (DEB)" tab instead.
        # Download Teleport's PGP public key
        $ sudo curl https://deb.releases.teleport.dev/teleport-pubkey.asc \
          -o /usr/share/keyrings/teleport-archive-keyring.asc
        # Add the Teleport APT repository
        $ echo "deb [signed-by=/usr/share/keyrings/teleport-archive-keyring.asc] https://deb.releases.teleport.dev/ stable main" \
        | sudo tee /etc/apt/sources.list.d/teleport.list > /dev/null

        $ sudo apt-get update
        $ sudo apt-get install teleport
        ```
  </TabItem>

  <TabItem label="Amazon Linux 2/RHEL Legacy (RPM)">
        ```code
        $ sudo yum-config-manager --add-repo https://rpm.releases.teleport.dev/teleport.repo
        $ sudo yum install teleport

        # Optional:  Using DNF on newer distributions
        # $ sudo dnf config-manager --add-repo https://rpm.releases.teleport.dev/teleport.repo
        # $ sudo dnf install teleport
        ```
  </TabItem>

</Tabs>
</ScopedBlock>
<ScopedBlock scope={["enterprise"]}>

Visit the [Downloads Page](https://dashboard.gravitational.com/web/downloads) in
the customer portal and select the URL for your package of choice.

Next, use the appropriate commands for your environment to install your package.

For example, use the following commands to install Teleport on a machine with an
x86-64 chip via tarball:


```code
$ curl https://get.gravitational.com/teleport-ent-v(=teleport.version=)-linux-amd64-bin.tar.gz.sha256
# <checksum> <filename>
$ curl -O https://get.gravitational.com/teleport-ent-v(=teleport.version=)-linux-amd64-bin.tar.gz
$ shasum -a 256 teleport-ent-v(=teleport.version=)-linux-amd64-bin.tar.gz
# Verify that the checksums match
$ tar -xzf teleport-ent-v(=teleport.version=)-linux-amd64-bin.tar.gz
$ cd teleport
$ sudo ./install
```

For FedRAMP/FIPS-compliant installations of Teleport Enterprise, package URLs
will be slightly different:

```code
$ curl https://get.gravitational.com/teleport-ent-v(=teleport.version=)-linux-amd64-fips-bin.tar.gz.sha256
# <checksum> <filename>
$ curl -O https://get.gravitational.com/teleport-ent-v(=teleport.version=)-linux-amd64-fips-bin.tar.gz
$ shasum -a 256 teleport-ent-v(=teleport.version=)-linux-amd64-fips-bin.tar.gz
# Verify that the checksums match
$ tar -xzf teleport-ent-v(=teleport.version=)-linux-amd64-fips-bin.tar.gz
$ cd teleport
$ sudo ./install
```

</ScopedBlock>
<ScopedBlock scope={["cloud"]}>
<Tabs>
    <TabItem label="Debian/Ubuntu (DEB)">
        ```code
        # Download Teleport's PGP public key
        $ sudo curl https://deb.releases.teleport.dev/teleport-pubkey.asc \
          -o /usr/share/keyrings/teleport-archive-keyring.asc
        # Source variables about OS version
        $ source /etc/os-release
        # Add the Teleport APT repository for v(=cloud.major_version=). You'll need to update this
        # file for each major release of Teleport.
        # Note: if using a fork of Debian or Ubuntu you may need to use '$ID_LIKE'
        # and the codename your distro was forked from instead of '$ID' and '$VERSION_CODENAME'.
        # Supported versions are listed here: https://github.com/gravitational/teleport/blob/master/build.assets/tooling/cmd/build-apt-repos/main.go#L26
        $ echo "deb [signed-by=/usr/share/keyrings/teleport-archive-keyring.asc] \
          https://apt.releases.teleport.dev/${ID?} ${VERSION_CODENAME?} stable/v(=cloud.major_version=)" \
        | sudo tee /etc/apt/sources.list.d/teleport.list > /dev/null
        $ sudo apt-get update
        $ sudo apt-get install teleport
        ```
    </TabItem>
    <TabItem label="Amazon Linux 2/RHEL (RPM)">
        ```code
        # Source variables about OS version
        $ source /etc/os-release
        # Add the Teleport YUM repository for v(=cloud.major_version=). You'll need to update this
        # file for each major release of Teleport.
        # Note: if using a fork of RHEL/CentOS or Amazon Linux you may need to use '$ID_LIKE'
        # and the codename your distro was forked from instead of '$ID'
        $ sudo yum-config-manager \
            --add-repo $(rpm --eval "https://yum.releases.teleport.dev/$ID/$VERSION_ID/Teleport/%{_arch}/stable/v(=cloud.major_version=)/teleport.repo")
        $ sudo yum install teleport
        ```
    </TabItem>
    <TabItem label="Tarball">
        ```code
        $ curl https://get.gravitational.com/teleport-v(=cloud.version=)-linux-amd64-bin.tar.gz.sha256
        # <checksum> <filename>
        $ curl -O https://get.gravitational.com/teleport-v(=cloud.version=)-linux-amd64-bin.tar.gz
        $ shasum -a 256 teleport-v(=cloud.version=)-linux-amd64-bin.tar.gz
        # Verify that the checksums match
        $ tar -xzf teleport-v(=cloud.version=)-linux-amd64-bin.tar.gz
        $ cd teleport
        $ sudo ./install
        ```
    </TabItem>
    <TabItem label="ARMv7 (32-bit)">
        ```code
        $ curl https://get.gravitational.com/teleport-v(=cloud.version=)-linux-arm-bin.tar.gz.sha256
        # <checksum> <filename>
        $ curl -O https://get.gravitational.com/teleport-v(=cloud.version=)-linux-arm-bin.tar.gz
        $ shasum -a 256 teleport-v(=cloud.version=)-linux-arm-bin.tar.gz
        # Verify that the checksums match
        $ tar -xzf teleport-v(=cloud.version=)-linux-arm-bin.tar.gz
        $ cd teleport
        $ sudo ./install
        ```
  </TabItem>
  <TabItem label="ARM64/ARMv8 (64-bit)">
        ```code
        $ curl https://get.gravitational.com/teleport-v(=cloud.version=)-linux-arm64-bin.tar.gz.sha256
        # <checksum> <filename>
        $ curl -O https://get.gravitational.com/teleport-v(=cloud.version=)-linux-arm64-bin.tar.gz
        $ shasum -a 256 teleport-v(=cloud.version=)-linux-arm64-bin.tar.gz
        # Verify that the checksums match
        $ tar -xzf teleport-v(=cloud.version=)-linux-arm64-bin.tar.gz
        $ cd teleport
        $ sudo ./install
        ```
  </TabItem>
</Tabs>
</ScopedBlock><|MERGE_RESOLUTION|>--- conflicted
+++ resolved
@@ -31,16 +31,13 @@
         # Supported versions are listed here: https://github.com/gravitational/teleport/blob/master/build.assets/tooling/cmd/build-os-package-repos/runners.go#L133-L153
         $ sudo yum-config-manager --add-repo $(rpm --eval "https://yum.releases.teleport.dev/$ID/$VERSION_ID/Teleport/%{_arch}/stable/v(=teleport.major_version=)/teleport.repo")
         $ sudo yum install teleport
-<<<<<<< HEAD
-
+        #
         # Tip: Add /usr/local/bin to path used by sudo (so 'sudo tctl users add' will work as per the docs)
         # echo "Defaults    secure_path = /sbin:/bin:/usr/sbin:/usr/bin:/usr/local/bin" > /etc/sudoers.d/secure_path
         #
         # Optional:  Using DNF on newer distributions
         # $ sudo dnf config-manager --add-repo https://rpm.releases.teleport.dev/teleport.repo
         # $ sudo dnf install teleport
-=======
->>>>>>> c6fe8e0a
         ```
     </TabItem>
 
