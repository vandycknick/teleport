windows_desktop_service:
  enabled: yes
  # This is the address that windows_desktop_service will listen on.
  listen_addr: "localhost:3028"
  # (optional) This is the address that windows_desktop_service will advertise
  # to the rest of Teleport for incoming connections. Only proxy_service should
  # connect to windows_desktop_service, users connect to the proxy's web UI
  # instead.
  public_addr: "desktop-access.example.com:3028"
  # (optional) Determines whether desktop sessions will show a user-selected wallpaper
  # vs a system-default, single-color wallpaper. For improved visual performance,
  # set this to false (its default value).
  show_desktop_wallpaper: false
  ldap:
    # Address of the LDAP server for secure LDAP connections.
    # Usually, this address will use port 636, like: ldap.example.com:636.
    # For best results, this address should point to a highly-available
    # endpoint (a load balancer, VIP, or round-robin DNS) rather than
    # a single domain controller.
    addr:     '$LDAP_SERVER_ADDRESS'
    # Active Directory domain name you are connecting to.
    domain:   '$LDAP_DOMAIN_NAME'
    # LDAP username for authentication. This username must include the domain
    # NetBIOS name. The use of single quotes here is intentional in order to
    # avoid the need to escape the backslash (\) character.
    #
    # For example, if your domain is "example.com", the NetBIOS name for it is
    # likely "EXAMPLE". When connecting as the "svc-teleport" user, you should
    # use the format: "EXAMPLE\svc-teleport".
    username: '$LDAP_USERNAME'
    # The security identifier of the service account specified by the username
    # field above. This looks like a string starting with "S-".
    #
<<<<<<< HEAD
    # An administrator with access to the domain controller can obtain this value
=======
    # Any AD user with permission to read user objects can obtain this value
>>>>>>> af251b47
    # by opening a PowerShell and running
    # ```
    # Get-AdUser -Identity $LDAP_USERNAME | Select SID
    # ```
    #
    # The value can be obtained over LDAP by constructing a query with the
    # filter = (&(objectCategory=person)(objectClass=user)(name=$LDAP_USERNAME))
    # and requesting the attribute = objectSid
    sid: '$LDAP_USER_SID'
    # You can skip LDAPS certificate verification by setting
    # this to true. It is recommended that this be set to false
    # and the certificate added your system's trusted repository,
    # or provided as a PEM encoded certificate using ldap_ca_cert variable.
    # You can provide a filepath with der_ca_file, but this behavior is deprecated.
    insecure_skip_verify: false
    # PEM encoded LDAP CA certificate.
    ldap_ca_cert: |
      -----BEGIN CERTIFICATE-----
          *certificate data*
      -----END CERTIFICATE-----
    # DER encoded LDAP CA certificate.
    # deprecated: prefer ldap_ca_cert instead
    der_ca_file: /path/to/cert

  # (optional) hosts is a list of hostnames to register as WindowsDesktop
  # objects in Teleport.
  hosts:
  - win1.example.com
  - win2.example.com
  - ...
  # (optional) settings for enabling automatic desktop discovery via LDAP
  discovery:
    # The wildcard '*' character tells Teleport to discover all the hosts in
    # the Active Directory Domain. To refine the search, specify a custom DN.
    # To disable automatic discovery, leave this field blank.
    base_dn: '*'
    # (optional) LDAP filters for further customizing the LDAP search.
    # See https://ldap.com/ldap-filters for details on LDAP filter syntax.
    filters:
    - '(location=Oakland)'
    - '(!(primaryGroupID=516))' # exclude domain controllers
    # (optional) LDAP attributes to convert into Teleport labels.
    # The key of the label will be "ldap/" + the value of the attribute.
    label_attributes:
    - location
  # Rules for applying labels to Windows hosts based on regular expressions
  # matched against the host name. If multiple rules match, the desktop will
  # get the union of all matching labels.
  host_labels:
  - match: '^.*\.dev\.example\.com$'
    labels:
      environment: dev
  - match: '^.*\.prod\.example\.com$'
    labels:
      environment: prod

  # Labels to attach to the Windows Desktop Service. This is used internally, so
  # any custom labels added won't affect the Windows hosts.
  labels:
    teleport.internal/resource-id: "resource-id"<|MERGE_RESOLUTION|>--- conflicted
+++ resolved
@@ -31,11 +31,7 @@
     # The security identifier of the service account specified by the username
     # field above. This looks like a string starting with "S-".
     #
-<<<<<<< HEAD
-    # An administrator with access to the domain controller can obtain this value
-=======
     # Any AD user with permission to read user objects can obtain this value
->>>>>>> af251b47
     # by opening a PowerShell and running
     # ```
     # Get-AdUser -Identity $LDAP_USERNAME | Select SID
