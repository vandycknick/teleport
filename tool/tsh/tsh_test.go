--- conflicted
+++ resolved
@@ -450,11 +450,8 @@
 	require.NoError(t, err)
 
 	kubeServer, err := types.NewKubernetesServerV3FromCluster(cluster, kubeClusterName, kubeClusterName)
-<<<<<<< HEAD
-=======
 	require.NoError(t, err)
 	_, err = authServer.UpsertKubernetesServer(context.Background(), kubeServer)
->>>>>>> af251b47
 	require.NoError(t, err)
 	_, err = authServer.UpsertKubernetesServer(context.Background(), kubeServer)
 	require.NoError(t, err)
@@ -523,8 +520,6 @@
 	}
 }
 
-<<<<<<< HEAD
-=======
 	cases := []struct {
 		name               string
 		extraArgs          []string
@@ -589,7 +584,6 @@
 	}
 }
 
->>>>>>> af251b47
 // switchProxyListenerMode switches the proxy listener mode to the specified mode
 // and schedules a reversion to the previous value once the sub-test completes.
 func switchProxyListenerMode(t *testing.T, authServer *auth.Server, mode types.ProxyListenerMode) {
@@ -1731,69 +1725,6 @@
 	require.FailNow(t, "Timeout creating trusted cluster")
 }
 
-<<<<<<< HEAD
-func TestIdentityRead(t *testing.T) {
-	t.Parallel()
-
-	// 3 different types of identities
-	ids := []string{
-		"cert-key.pem", // cert + key concatenated togther, cert first
-		"key-cert.pem", // cert + key concatenated togther, key first
-		"key",          // two separate files: key and key-cert.pub
-	}
-	for _, id := range ids {
-		// test reading:
-		k, err := client.KeyFromIdentityFile(fmt.Sprintf("../../fixtures/certs/identities/%s", id))
-		require.NoError(t, err)
-		require.NotNil(t, k)
-
-		cb, err := k.HostKeyCallback(false)
-		require.NoError(t, err)
-		require.Nil(t, cb)
-
-		// test creating an auth method from the key:
-		am, err := k.AsAuthMethod()
-		require.NoError(t, err)
-		require.NotNil(t, am)
-	}
-	k, err := client.KeyFromIdentityFile("../../fixtures/certs/identities/lonekey")
-	require.Nil(t, k)
-	require.Error(t, err)
-
-	// lets read an indentity which includes a CA cert
-	k, err = client.KeyFromIdentityFile("../../fixtures/certs/identities/key-cert-ca.pem")
-	require.NoError(t, err)
-	require.NotNil(t, k)
-
-	cb, err := k.HostKeyCallback(true)
-	require.NoError(t, err)
-	require.NotNil(t, cb)
-
-	// prepare the cluster CA separately
-	certBytes, err := os.ReadFile("../../fixtures/certs/identities/ca.pem")
-	require.NoError(t, err)
-
-	_, hosts, cert, _, _, err := ssh.ParseKnownHosts(certBytes)
-	require.NoError(t, err)
-
-	var a net.Addr
-	// host auth callback must succeed
-	require.NoError(t, cb(hosts[0], a, cert))
-
-	// load an identity which include TLS certificates
-	k, err = client.KeyFromIdentityFile("../../fixtures/certs/identities/tls.pem")
-	require.NoError(t, err)
-	require.NotNil(t, k)
-	require.NotNil(t, k.TLSCert)
-
-	// generate a TLS client config
-	conf, err := k.TeleportClientTLSConfig(nil, []string{"one"})
-	require.NoError(t, err)
-	require.NotNil(t, conf)
-}
-
-=======
->>>>>>> af251b47
 func TestFormatConnectCommand(t *testing.T) {
 	t.Parallel()
 
